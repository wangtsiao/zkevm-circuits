--- conflicted
+++ resolved
@@ -253,31 +253,17 @@
     let mut builder;
 
     if !circuits_config.super_circuit {
-<<<<<<< HEAD
-        let block_data = BlockData::new_from_geth_data_with_params(
-            geth_data,
-            CircuitsParams {
-                max_txs: 1,
-                max_rws: 55000,
-                max_calldata: 5000,
-                max_bytecode: 5000,
-                max_copy_rows: 55000,
-                max_evm_rows: 0,
-                keccak_padding: None,
-            },
-        );
-=======
         let circuits_params = CircuitsParams {
             max_txs: 1,
             max_rws: 55000,
             max_calldata: 5000,
             max_bytecode: 5000,
             max_copy_rows: 55000,
+            max_evm_rows: 0,
             max_exp_steps: 5000,
             keccak_padding: None,
         };
         let block_data = BlockData::new_from_geth_data_with_params(geth_data, circuits_params);
->>>>>>> f185b127
 
         builder = block_data.new_circuit_input_builder();
         builder
