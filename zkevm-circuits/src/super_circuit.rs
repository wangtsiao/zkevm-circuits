//! The Super Circuit is a circuit that contains all the circuits of the
//! zkEVM in order to achieve two things:
//! - Check the correct integration between circuits via the shared lookup tables, to verify that
//!   the table layouts match.
//! - Allow having a single circuit setup for which a proof can be generated that would be verified
//!   under a single aggregation circuit for the first milestone.
//!
//! The current implementation contains the following circuits:
//!
//! - [x] EVM Circuit
//! - [ ] State Circuit
//! - [x] Tx Circuit
//! - [x] Bytecode Circuit
//! - [x] Copy Circuit
//! - [x] Exponentiation Circuit
//! - [ ] Keccak Circuit
//! - [ ] MPT Circuit
//! - [x] PublicInputs Circuit
//!
//! And the following shared tables, with the circuits that use them:
//!
//! - [x] Copy Table
//!   - [x] Copy Circuit
//!   - [x] EVM Circuit
//! - [x] Exponentiation Table
//!   - [x] EVM Circuit
//! - [ ] Rw Table
//!   - [ ] State Circuit
//!   - [ ] EVM Circuit
//!   - [ ] Copy Circuit
//! - [x] Tx Table
//!   - [x] Tx Circuit
//!   - [x] EVM Circuit
//!   - [x] Copy Circuit
//!   - [x] PublicInputs Circuit
//! - [x] Bytecode Table
//!   - [x] Bytecode Circuit
//!   - [x] EVM Circuit
//!   - [x] Copy Circuit
//! - [ ] Block Table
//!   - [ ] EVM Circuit
//!   - [x] PublicInputs Circuit
//! - [ ] MPT Table
//!   - [ ] MPT Circuit
//!   - [ ] State Circuit
//! - [x] Keccak Table
//!   - [ ] Keccak Circuit
//!   - [ ] EVM Circuit
//!   - [x] Bytecode Circuit
//!   - [x] Tx Circuit
//!   - [ ] MPT Circuit

<<<<<<< HEAD
#[cfg(feature = "poseidon-codehash")]
use crate::bytecode_circuit::circuit::to_poseidon_hash::{
    ToHashBlockBytecodeCircuitConfigArgs, ToHashBlockCircuitConfig, HASHBLOCK_BYTES_IN_FIELD,
};
#[cfg(not(feature = "poseidon-codehash"))]
use crate::bytecode_circuit::circuit::BytecodeCircuitConfig;
use crate::{
    bytecode_circuit::circuit::{BytecodeCircuit, BytecodeCircuitConfigArgs},
    copy_circuit::{CopyCircuit, CopyCircuitConfig, CopyCircuitConfigArgs},
    evm_circuit::{EvmCircuit, EvmCircuitConfig, EvmCircuitConfigArgs},
    exp_circuit::{ExpCircuit, ExpCircuitConfig},
    keccak_circuit::{KeccakCircuit, KeccakCircuitConfig, KeccakCircuitConfigArgs},
    poseidon_circuit::{PoseidonCircuit, PoseidonCircuitConfig, PoseidonCircuitConfigArgs},
};

#[cfg(feature = "zktrie")]
use crate::mpt_circuit::{MptCircuit, MptCircuitConfig, MptCircuitConfigArgs};

#[cfg(not(feature = "onephase"))]
use crate::util::Challenges;
#[cfg(feature = "onephase")]
use crate::util::MockChallenges as Challenges;

use crate::{
    state_circuit::{StateCircuit, StateCircuitConfig, StateCircuitConfigArgs},
    table::{
        BlockTable, BytecodeTable, CopyTable, ExpTable, KeccakTable, MptTable, PoseidonTable,
        RlpTable, RwTable, TxTable,
    },
};

use crate::{
    util::{circuit_stats, log2_ceil, SubCircuit, SubCircuitConfig},
    witness::{block_convert, Block, SignedTransaction},
};
use bus_mapping::{
    circuit_input_builder::{CircuitInputBuilder, CircuitsParams},
    mock::BlockData,
};
=======
use crate::{
    bytecode_circuit::circuit::{
        BytecodeCircuit, BytecodeCircuitConfig, BytecodeCircuitConfigArgs,
    },
    copy_circuit::{CopyCircuit, CopyCircuitConfig, CopyCircuitConfigArgs},
    evm_circuit::{EvmCircuit, EvmCircuitConfig, EvmCircuitConfigArgs},
    exp_circuit::{ExpCircuit, ExpCircuitConfig},
    keccak_circuit::{KeccakCircuit, KeccakCircuitConfig, KeccakCircuitConfigArgs},
    pi_circuit::{PiCircuit, PiCircuitConfig, PiCircuitConfigArgs},
    state_circuit::{StateCircuit, StateCircuitConfig, StateCircuitConfigArgs},
    table::{
        BlockTable, BytecodeTable, CopyTable, ExpTable, KeccakTable, MptTable, RwTable, TxTable,
    },
    tx_circuit::{TxCircuit, TxCircuitConfig, TxCircuitConfigArgs},
    util::{log2_ceil, Challenges, SubCircuit, SubCircuitConfig},
    witness::{block_convert, Block, MptUpdates},
};
use bus_mapping::{
    circuit_input_builder::{CircuitInputBuilder, CircuitsParams},
    mock::BlockData,
};
>>>>>>> 6113111d
use eth_types::{geth_types::GethData, Field};
use halo2_proofs::{
    circuit::{Layouter, SimpleFloorPlanner, Value},
    plonk::{Circuit, ConstraintSystem, Error, Expression},
};

use crate::{
    pi_circuit::{PiCircuit, PiCircuitConfig, PiCircuitConfigArgs},
    rlp_circuit::{RlpCircuit, RlpCircuitConfig},
    tx_circuit::{TxCircuit, TxCircuitConfig, TxCircuitConfigArgs},
};

/// Configuration of the Super Circuit
#[derive(Clone)]
pub struct SuperCircuitConfig<F: Field> {
    block_table: BlockTable,
    mpt_table: MptTable,
    rlp_table: RlpTable,
    tx_table: TxTable,
    poseidon_table: PoseidonTable,
    evm_circuit: EvmCircuitConfig<F>,
    state_circuit: StateCircuitConfig<F>,
    tx_circuit: TxCircuitConfig<F>,
    #[cfg(not(feature = "poseidon-codehash"))]
    bytecode_circuit: BytecodeCircuitConfig<F>,
    #[cfg(feature = "poseidon-codehash")]
    bytecode_circuit: ToHashBlockCircuitConfig<F, HASHBLOCK_BYTES_IN_FIELD>,
    copy_circuit: CopyCircuitConfig<F>,
    keccak_circuit: KeccakCircuitConfig<F>,
    poseidon_circuit: PoseidonCircuitConfig<F>,
    pi_circuit: PiCircuitConfig<F>,
    exp_circuit: ExpCircuitConfig<F>,
    rlp_circuit: RlpCircuitConfig<F>,
    /// Mpt Circuit
    #[cfg(feature = "zktrie")]
    mpt_circuit: MptCircuitConfig,
}

/// Circuit configuration arguments
pub struct SuperCircuitConfigArgs<F: Field> {
    /// Max txs
    pub max_txs: usize,
    /// Max calldata
    pub max_calldata: usize,
    /// Max inner blocks
    pub max_inner_blocks: usize,
    /// Mock randomness
    pub mock_randomness: u64,
    /// Challenges
    pub challenges: crate::util::Challenges<Expression<F>>,
}

impl<F: Field> SubCircuitConfig<F> for SuperCircuitConfig<F> {
    type ConfigArgs = SuperCircuitConfigArgs<F>;

    /// Configure SuperCircuitConfig
    fn new(
        meta: &mut ConstraintSystem<F>,
        Self::ConfigArgs {
            max_txs,
            max_calldata,
            max_inner_blocks,
            mock_randomness: _mock_randomness,
            challenges,
        }: Self::ConfigArgs,
    ) -> Self {
        let log_circuit_info = |meta: &ConstraintSystem<F>, tag: &str| {
            log::debug!("circuit info after {}: {:#?}", tag, circuit_stats(meta));
        };
        let tx_table = TxTable::construct(meta);
        log_circuit_info(meta, "tx table");
        let rw_table = RwTable::construct(meta);
        log_circuit_info(meta, "rw table");

        let mpt_table = MptTable::construct(meta);
        log_circuit_info(meta, "mpt table");
        let poseidon_table = PoseidonTable::construct(meta);
        log_circuit_info(meta, "poseidon table");

        let bytecode_table = BytecodeTable::construct(meta);
        log_circuit_info(meta, "bytecode table");
        let block_table = BlockTable::construct(meta);
        log_circuit_info(meta, "block table");
        let q_copy_table = meta.fixed_column();
        log::debug!("q_copy_table {:?}", q_copy_table);
        let copy_table = CopyTable::construct(meta, q_copy_table);
        log_circuit_info(meta, "copy table");
        let exp_table = ExpTable::construct(meta);
        log_circuit_info(meta, "exp table");
        let rlp_table = RlpTable::construct(meta);
        log_circuit_info(meta, "rlp table");
        let keccak_table = KeccakTable::construct(meta);
        log_circuit_info(meta, "keccak table");

        let keccak_circuit = KeccakCircuitConfig::new(
            meta,
            KeccakCircuitConfigArgs {
                keccak_table: keccak_table.clone(),
                challenges: challenges.clone(),
            },
        );
        log_circuit_info(meta, "keccak circuit");

        let poseidon_circuit =
            PoseidonCircuitConfig::new(meta, PoseidonCircuitConfigArgs { poseidon_table });
        log_circuit_info(meta, "poseidon circuit");

        let rlp_circuit = RlpCircuitConfig::configure(meta, &rlp_table, &challenges);
        log_circuit_info(meta, "rlp circuit");

        let pi_circuit = PiCircuitConfig::new(
            meta,
            PiCircuitConfigArgs {
                max_txs,
                max_calldata,
                max_inner_blocks,
                block_table: block_table.clone(),
                keccak_table: keccak_table.clone(),
                tx_table: tx_table.clone(),
                challenges: challenges.clone(),
            },
        );
        log_circuit_info(meta, "pi circuit");

        let tx_circuit = TxCircuitConfig::new(
            meta,
            TxCircuitConfigArgs {
                block_table: block_table.clone(),
                tx_table: tx_table.clone(),
                keccak_table: keccak_table.clone(),
                rlp_table,
                challenges: challenges.clone(),
            },
        );
        log_circuit_info(meta, "tx circuit");

        #[cfg(not(feature = "poseidon-codehash"))]
        let bytecode_circuit = BytecodeCircuitConfig::new(
            meta,
            BytecodeCircuitConfigArgs {
                bytecode_table: bytecode_table.clone(),
                keccak_table: keccak_table.clone(),
                challenges: challenges.clone(),
            },
        );
        #[cfg(feature = "poseidon-codehash")]
        let bytecode_circuit = ToHashBlockCircuitConfig::new(
            meta,
            ToHashBlockBytecodeCircuitConfigArgs {
                base_args: BytecodeCircuitConfigArgs {
                    bytecode_table: bytecode_table.clone(),
                    keccak_table: keccak_table.clone(),
                    challenges: challenges.clone(),
                },
                poseidon_table,
            },
        );

        log_circuit_info(meta, "bytecode circuit");

        let copy_circuit = CopyCircuitConfig::new(
            meta,
            CopyCircuitConfigArgs {
                tx_table: tx_table.clone(),
                rw_table,
                bytecode_table: bytecode_table.clone(),
                copy_table,
                q_enable: q_copy_table,
                challenges: challenges.clone(),
            },
        );
        log_circuit_info(meta, "copy circuit");

        #[cfg(feature = "zktrie")]
        let mpt_circuit = MptCircuitConfig::new(
            meta,
            MptCircuitConfigArgs {
                poseidon_table,
                mpt_table,
                challenges: challenges.clone(),
            },
        );
        #[cfg(feature = "zktrie")]
        log_circuit_info(meta, "zktrie circuit");

        let state_circuit = StateCircuitConfig::new(
            meta,
            StateCircuitConfigArgs {
                rw_table,
                mpt_table,
                challenges: challenges.clone(),
            },
        );
        log_circuit_info(meta, "state circuit");

        let exp_circuit = ExpCircuitConfig::new(meta, exp_table);
        log_circuit_info(meta, "exp circuit");

        let evm_circuit = EvmCircuitConfig::new(
            meta,
            EvmCircuitConfigArgs {
                challenges,
                tx_table: tx_table.clone(),
                rw_table,
                bytecode_table,
                block_table: block_table.clone(),
                copy_table,
                keccak_table,
                exp_table,
            },
        );
        log_circuit_info(meta, "evm circuit");

        #[cfg(feature = "onephase")]
        debug_assert_eq!(meta.max_phase(), 0);

        SuperCircuitConfig::<F> {
            block_table,
            mpt_table,
            tx_table,
            rlp_table,
            poseidon_table,
            evm_circuit,
            state_circuit,
            copy_circuit,
            bytecode_circuit,
            keccak_circuit,
            poseidon_circuit,
            pi_circuit,
            rlp_circuit,
            tx_circuit,
            exp_circuit,
            #[cfg(feature = "zktrie")]
            mpt_circuit,
        }
    }
}

/// The Super Circuit contains all the zkEVM circuits
#[derive(Clone, Default, Debug)]
pub struct SuperCircuit<
    F: Field,
    const MAX_TXS: usize,
    const MAX_CALLDATA: usize,
    const MAX_INNER_BLOCKS: usize,
    const MOCK_RANDOMNESS: u64,
> {
    /// EVM Circuit
    pub evm_circuit: EvmCircuit<F>,
    /// State Circuit
    pub state_circuit: StateCircuit<F>,
    /// The transaction circuit that will be used in the `synthesize` step.
    pub tx_circuit: TxCircuit<F>,
    /// Public Input Circuit
    pub pi_circuit: PiCircuit<F>,
    /// Bytecode Circuit
    pub bytecode_circuit: BytecodeCircuit<F>,
    /// Copy Circuit
    pub copy_circuit: CopyCircuit<F>,
    /// Exp Circuit
    pub exp_circuit: ExpCircuit<F>,
    /// Keccak Circuit
    pub keccak_circuit: KeccakCircuit<F>,
    /// Poseidon hash Circuit
    pub poseidon_circuit: PoseidonCircuit<F>,
    /// Rlp Circuit
    pub rlp_circuit: RlpCircuit<F, SignedTransaction>,
    /// Mpt Circuit
    #[cfg(feature = "zktrie")]
    pub mpt_circuit: MptCircuit<F>,
}

impl<
        F: Field,
        const MAX_TXS: usize,
        const MAX_CALLDATA: usize,
        const MAX_INNER_BLOCKS: usize,
        const MOCK_RANDOMNESS: u64,
    > SuperCircuit<F, MAX_TXS, MAX_CALLDATA, MAX_INNER_BLOCKS, MOCK_RANDOMNESS>
{
    /// Return the number of rows required to verify a given block
    pub fn get_num_rows_required(block: &Block<F>) -> usize {
        let num_rows_evm_circuit = EvmCircuit::<F>::get_num_rows_required(block);
        assert_eq!(block.circuits_params.max_txs, MAX_TXS);
        let num_rows_tx_circuit =
            TxCircuitConfig::<F>::get_num_rows_required(block.circuits_params.max_txs);
        num_rows_evm_circuit.max(num_rows_tx_circuit)
    }
    /// Return the minimum number of rows required to prove the block
    pub fn min_num_rows_block_subcircuits(block: &Block<F>) -> (Vec<usize>, Vec<usize>) {
        let evm = EvmCircuit::min_num_rows_block(block);
        let state = StateCircuit::min_num_rows_block(block);
        let bytecode = BytecodeCircuit::min_num_rows_block(block);
        let copy = CopyCircuit::min_num_rows_block(block);
        let keccak = KeccakCircuit::min_num_rows_block(block);
        let tx = TxCircuit::min_num_rows_block(block);
        let rlp = RlpCircuit::min_num_rows_block(block);
        let exp = ExpCircuit::min_num_rows_block(block);
        let pi = PiCircuit::min_num_rows_block(block);
        let poseidon = PoseidonCircuit::min_num_rows_block(block);
        #[cfg(feature = "zktrie")]
        let mpt = MptCircuit::min_num_rows_block(block);

        let rows: Vec<(usize, usize)> = vec![
            evm,
            state,
            bytecode,
            copy,
            keccak,
            tx,
            rlp,
            exp,
            pi,
            poseidon,
            #[cfg(feature = "zktrie")]
            mpt,
        ];
        let (rows_without_padding, rows_with_padding): (Vec<usize>, Vec<usize>) =
            rows.into_iter().unzip();
        log::debug!(
            "subcircuit rows(without padding): {:?}",
            rows_without_padding
        );
        log::debug!("subcircuit rows(with    padding): {:?}", rows_with_padding);
        (rows_without_padding, rows_with_padding)
    }
}

// Eventhough the SuperCircuit is not a subcircuit we implement the SubCircuit
// trait for it in order to get the `new_from_block` and `instance` methods that
// allow us to generalize integration tests.
impl<
        F: Field,
        const MAX_TXS: usize,
        const MAX_CALLDATA: usize,
        const MAX_INNER_BLOCKS: usize,
        const MOCK_RANDOMNESS: u64,
    > SubCircuit<F> for SuperCircuit<F, MAX_TXS, MAX_CALLDATA, MAX_INNER_BLOCKS, MOCK_RANDOMNESS>
{
    type Config = SuperCircuitConfig<F>;

    fn new_from_block(block: &Block<F>) -> Self {
        let evm_circuit = EvmCircuit::new_from_block(block);
        let state_circuit = StateCircuit::new_from_block(block);
        let tx_circuit = TxCircuit::new_from_block(block);
        let pi_circuit = PiCircuit::new_from_block(block);
        let bytecode_circuit = BytecodeCircuit::new_from_block(block);
        let copy_circuit = CopyCircuit::new_from_block_no_external(block);
        let exp_circuit = ExpCircuit::new_from_block(block);
        let keccak_circuit = KeccakCircuit::new_from_block(block);
        let poseidon_circuit = PoseidonCircuit::new_from_block(block);
        let rlp_circuit = RlpCircuit::new_from_block(block);
        #[cfg(feature = "zktrie")]
        let mpt_circuit = MptCircuit::new_from_block(block);
        SuperCircuit::<_, MAX_TXS, MAX_CALLDATA, MAX_INNER_BLOCKS, MOCK_RANDOMNESS> {
            evm_circuit,
            state_circuit,
            tx_circuit,
            pi_circuit,
            bytecode_circuit,
            copy_circuit,
            exp_circuit,
            keccak_circuit,
            poseidon_circuit,
            rlp_circuit,
            #[cfg(feature = "zktrie")]
            mpt_circuit,
        }
    }

    /// Returns suitable inputs for the SuperCircuit.
    fn instance(&self) -> Vec<Vec<F>> {
        let mut instance = Vec::new();
        instance.extend_from_slice(&self.keccak_circuit.instance());
        instance.extend_from_slice(&self.pi_circuit.instance());
        instance.extend_from_slice(&self.tx_circuit.instance());
        instance.extend_from_slice(&self.bytecode_circuit.instance());
        instance.extend_from_slice(&self.copy_circuit.instance());
        instance.extend_from_slice(&self.state_circuit.instance());
        instance.extend_from_slice(&self.exp_circuit.instance());
        instance.extend_from_slice(&self.evm_circuit.instance());

        instance
    }

    /// Return the minimum number of rows required to prove the block
    fn min_num_rows_block(block: &Block<F>) -> (usize, usize) {
        let (rows_without_padding, rows_with_padding) = Self::min_num_rows_block_subcircuits(block);
        (
            itertools::max(rows_without_padding).unwrap(),
            itertools::max(rows_with_padding).unwrap(),
        )
    }

    /// Make the assignments to the SuperCircuit
    fn synthesize_sub(
        &self,
        config: &Self::Config,
        challenges: &crate::util::Challenges<Value<F>>,
        layouter: &mut impl Layouter<F>,
    ) -> Result<(), Error> {
        self.keccak_circuit
            .synthesize_sub(&config.keccak_circuit, challenges, layouter)?;
        self.poseidon_circuit
            .synthesize_sub(&config.poseidon_circuit, challenges, layouter)?;
        self.bytecode_circuit
            .synthesize_sub(&config.bytecode_circuit, challenges, layouter)?;
        self.tx_circuit
            .synthesize_sub(&config.tx_circuit, challenges, layouter)?;
        self.state_circuit
            .synthesize_sub(&config.state_circuit, challenges, layouter)?;
        self.copy_circuit
            .synthesize_sub(&config.copy_circuit, challenges, layouter)?;
        self.exp_circuit
            .synthesize_sub(&config.exp_circuit, challenges, layouter)?;
        self.evm_circuit
            .synthesize_sub(&config.evm_circuit, challenges, layouter)?;

        // TODO: enable this after zktrie deletion deployed inside l2geth and
        // test data regenerated.
        // config.pi_circuit.state_roots =
        // self.state_circuit.exports.borrow().clone();
        self.pi_circuit
            .synthesize_sub(&config.pi_circuit, challenges, layouter)?;

        self.rlp_circuit
            .synthesize_sub(&config.rlp_circuit, challenges, layouter)?;
        // load both poseidon table and zktrie table
        #[cfg(feature = "zktrie")]
        self.mpt_circuit
            .synthesize_sub(&config.mpt_circuit, challenges, layouter)?;

        Ok(())
    }
}

impl<
        F: Field,
        const MAX_TXS: usize,
        const MAX_CALLDATA: usize,
        const MAX_INNER_BLOCKS: usize,
        const MOCK_RANDOMNESS: u64,
    > Circuit<F> for SuperCircuit<F, MAX_TXS, MAX_CALLDATA, MAX_INNER_BLOCKS, MOCK_RANDOMNESS>
{
    type Config = (SuperCircuitConfig<F>, Challenges);
    type FloorPlanner = SimpleFloorPlanner;

    fn without_witnesses(&self) -> Self {
        Self::default()
    }

    fn configure(meta: &mut ConstraintSystem<F>) -> Self::Config {
        let challenges = Challenges::construct(meta);
        let challenge_exprs = challenges.exprs(meta);
        (
            SuperCircuitConfig::new(
                meta,
                SuperCircuitConfigArgs {
                    max_txs: MAX_TXS,
                    max_calldata: MAX_CALLDATA,
                    max_inner_blocks: MAX_INNER_BLOCKS,
                    mock_randomness: MOCK_RANDOMNESS,
                    challenges: challenge_exprs,
                },
            ),
            challenges,
        )
    }

    fn synthesize(
        &self,
        (config, challenges): Self::Config,
        mut layouter: impl Layouter<F>,
    ) -> Result<(), Error> {
        let challenges = challenges.values(&layouter);

        let block = self.evm_circuit.block.as_ref().unwrap();

        // PI circuit had the hardcoded constants for RegionIndex of block table
        // and tx table (which are 0 and 1).
        // The reason for that is the assignment of block/tx tables are done in
        // their load() functions which however do not emit the cells.
        // To set up copy constraints between pi cells and block/tx table cells,
        // we need to construct them manually.
        config.tx_table.load(
            &mut layouter,
            &block.txs,
            block.circuits_params.max_txs,
            block.circuits_params.max_calldata,
            block.chain_id.as_u64(),
            &challenges,
        )?;

        config.mpt_table.load(
            &mut layouter,
            &self.state_circuit.updates,
            challenges.evm_word(),
        )?;

        self.synthesize_sub(&config, &challenges, &mut layouter)
    }
}

impl<
        F: Field,
        const MAX_TXS: usize,
        const MAX_CALLDATA: usize,
        const MAX_INNER_BLOCKS: usize,
        const MOCK_RANDOMNESS: u64,
    > SuperCircuit<F, MAX_TXS, MAX_CALLDATA, MAX_INNER_BLOCKS, MOCK_RANDOMNESS>
{
    /// From the witness data, generate a SuperCircuit instance with all of the
    /// sub-circuits filled with their corresponding witnesses.
    ///
    /// Also, return with it the minimum required SRS degree for the
    /// circuit and the Public Inputs needed.
    #[allow(clippy::type_complexity)]
    pub fn build(
        geth_data: GethData,
        circuits_params: CircuitsParams,
    ) -> Result<(u32, Self, Vec<Vec<F>>, CircuitInputBuilder), bus_mapping::Error> {
        let block_data =
            BlockData::new_from_geth_data_with_params(geth_data.clone(), circuits_params);
        let mut builder = block_data.new_circuit_input_builder();
        builder
            .handle_block(&geth_data.eth_block, &geth_data.geth_traces)
            .expect("could not handle block tx");

        let ret = Self::build_from_circuit_input_builder(&builder)?;
        Ok((ret.0, ret.1, ret.2, builder))
    }

    /// From CircuitInputBuilder, generate a SuperCircuit instance with all of
    /// the sub-circuits filled with their corresponding witnesses.
    ///
    /// Also, return with it the minimum required SRS degree for the circuit and
    /// the Public Inputs needed.
    pub fn build_from_circuit_input_builder(
        builder: &CircuitInputBuilder,
    ) -> Result<(u32, Self, Vec<Vec<F>>), bus_mapping::Error> {
        let mut block = block_convert(&builder.block, &builder.code_db).unwrap();
        block.randomness = F::from(MOCK_RANDOMNESS);
        assert_eq!(block.circuits_params.max_txs, MAX_TXS);
        assert_eq!(block.circuits_params.max_calldata, MAX_CALLDATA);
        Self::build_from_witness_block(block)
    }
    /// ..
    pub fn build_from_witness_block(
        block: Block<F>,
    ) -> Result<(u32, Self, Vec<Vec<F>>), bus_mapping::Error> {
        log::debug!(
            "super circuit build_from_witness_block, circuits_params {:?}",
            block.circuits_params
        );

        const NUM_BLINDING_ROWS: usize = 64;
        let (_, rows_needed) = Self::min_num_rows_block(&block);
        let k = log2_ceil(NUM_BLINDING_ROWS + rows_needed);
        log::debug!("super circuit needs k = {}", k);

        let circuit =
            SuperCircuit::<_, MAX_TXS, MAX_CALLDATA,MAX_INNER_BLOCKS,  MOCK_RANDOMNESS>::new_from_block(&block);

        let instance = circuit.instance();
        Ok((k, circuit, instance))
    }
}

#[cfg(test)]
pub(crate) mod super_circuit_tests {
    use super::*;
    use ethers_signers::{LocalWallet, Signer};
    use halo2_proofs::{dev::MockProver, halo2curves::bn256::Fr};
    use log::error;
    use mock::{eth, TestContext, MOCK_CHAIN_ID, MOCK_DIFFICULTY};
    use rand::SeedableRng;
    use rand_chacha::ChaCha20Rng;
    use std::{collections::HashMap, env::set_var};

    use eth_types::{address, bytecode, evm_types::OpcodeId, geth_types::GethData, Bytecode, Word};

    #[test]
    fn super_circuit_degree() {
        let mut cs = ConstraintSystem::<Fr>::default();
        SuperCircuit::<_, 1, 32, 64, 0x100>::configure(&mut cs);
        log::info!("super circuit degree: {}", cs.degree());
        log::info!("super circuit minimum_rows: {}", cs.minimum_rows());
        assert!(cs.degree() <= 9);
    }

    fn test_super_circuit<
        const MAX_TXS: usize,
        const MAX_CALLDATA: usize,
        const MAX_INNER_BLOCKS: usize,
        const MOCK_RANDOMNESS: u64,
    >(
        block: GethData,
        circuits_params: CircuitsParams,
    ) {
        let mut difficulty_be_bytes = [0u8; 32];
        let mut chain_id_be_bytes = [0u8; 32];
        MOCK_DIFFICULTY.to_big_endian(&mut difficulty_be_bytes);
        MOCK_CHAIN_ID.to_big_endian(&mut chain_id_be_bytes);
        set_var("CHAIN_ID", hex::encode(chain_id_be_bytes));
        set_var("DIFFICULTY", hex::encode(difficulty_be_bytes));

        let (k, circuit, instance, _) =
            SuperCircuit::<Fr, MAX_TXS, MAX_CALLDATA, MAX_INNER_BLOCKS, MOCK_RANDOMNESS>::build(
                block,
                circuits_params,
            )
            .unwrap();
        let prover = MockProver::run(k, &circuit, instance).unwrap();
        let res = prover.verify_par();
        if let Err(err) = res {
            error!("Verification failures: {:#?}", err);
            panic!("Failed verification");
        }
    }

    fn callee_bytecode(is_return: bool, offset: u64, length: u64) -> Bytecode {
        let memory_bytes = [0x60; 10];
        let memory_address = 0;
        let memory_value = Word::from_big_endian(&memory_bytes);
        let mut code = bytecode! {
            PUSH10(memory_value)
            PUSH1(memory_address)
            MSTORE
            PUSH2(length)
            PUSH2(32u64 - u64::try_from(memory_bytes.len()).unwrap() + offset)
        };
        code.write_op(if is_return {
            OpcodeId::RETURN
        } else {
            OpcodeId::REVERT
        });
        code
    }

    fn block_1tx_deploy() -> GethData {
        let mut rng = ChaCha20Rng::seed_from_u64(2);

        let chain_id = (*MOCK_CHAIN_ID).as_u64();

        let wallet_a = LocalWallet::new(&mut rng).with_chain_id(chain_id);
        let addr_a = wallet_a.address();

        let mut wallets = HashMap::new();
        wallets.insert(wallet_a.address(), wallet_a);

        let tx_input = callee_bytecode(true, 300, 20).code();
        let mut block: GethData = TestContext::<2, 1>::new(
            None,
            |accs| {
                accs[0].address(addr_a).balance(eth(10));
            },
            |mut txs, accs| {
                txs[0].from(accs[0].address).input(tx_input.into());
            },
            |block, _tx| block.number(0xcafeu64),
        )
        .unwrap()
        .into();
        block.sign(&wallets);
        block
    }

    pub(crate) fn block_1tx() -> GethData {
        let mut rng = ChaCha20Rng::seed_from_u64(2);

        let chain_id = (*MOCK_CHAIN_ID).as_u64();

        let bytecode = bytecode! {
            GAS
            STOP
        };

        let wallet_a = LocalWallet::new(&mut rng).with_chain_id(chain_id);

        let addr_a = wallet_a.address();
        let addr_b = address!("0x000000000000000000000000000000000000BBBB");

        let mut wallets = HashMap::new();
        wallets.insert(wallet_a.address(), wallet_a);

        let mut block: GethData = TestContext::<2, 1>::new(
            None,
            |accs| {
                accs[0]
                    .address(addr_b)
                    .balance(Word::from(1u64 << 20))
                    .code(bytecode);
                accs[1].address(addr_a).balance(Word::from(1u64 << 20));
            },
            |mut txs, accs| {
                txs[0]
                    .from(accs[1].address)
                    .to(accs[0].address)
                    .gas(Word::from(1_000_000u64));
            },
            |block, _tx| block.number(0xcafeu64),
        )
        .unwrap()
        .into();
        block.sign(&wallets);
        block
    }

    fn block_2tx() -> GethData {
        let mut rng = ChaCha20Rng::seed_from_u64(2);

        let chain_id = (*MOCK_CHAIN_ID).as_u64();

        let bytecode = bytecode! {
            GAS
            STOP
        };

        let wallet_a = LocalWallet::new(&mut rng).with_chain_id(chain_id);

        let addr_a = wallet_a.address();
        let addr_b = address!("0x000000000000000000000000000000000000BBBB");

        let mut wallets = HashMap::new();
        wallets.insert(wallet_a.address(), wallet_a);

        let mut block: GethData = TestContext::<2, 2>::new(
            None,
            |accs| {
                accs[0]
                    .address(addr_b)
                    .balance(Word::from(1u64 << 20))
                    .code(bytecode);
                accs[1].address(addr_a).balance(Word::from(1u64 << 20));
            },
            |mut txs, accs| {
                txs[0]
                    .from(accs[1].address)
                    .to(accs[0].address)
                    .gas(Word::from(1_000_000u64));
                txs[1]
                    .from(accs[1].address)
                    .to(accs[0].address)
                    .gas(Word::from(1_000_000u64));
            },
            |block, _tx| block.number(0xcafeu64),
        )
        .unwrap()
        .into();
        block.sign(&wallets);
        block
    }

    const TEST_MOCK_RANDOMNESS: u64 = 0x100;

    // High memory usage test.  Run in serial with:
    // `cargo test [...] serial_ -- --ignored --test-threads 1`
    #[ignore]
    #[test]
    fn serial_test_super_circuit_1tx_1max_tx() {
        let block = block_1tx();
        const MAX_TXS: usize = 1;
        const MAX_CALLDATA: usize = 32;
        const MAX_INNER_BLOCKS: usize = 1;
        let circuits_params = CircuitsParams {
            max_txs: MAX_TXS,
            max_calldata: MAX_CALLDATA,
            max_rws: 256,
            max_copy_rows: 256,
            max_exp_steps: 256,
            max_bytecode: 512,
            max_evm_rows: 0,
            max_keccak_rows: 0,
            max_inner_blocks: MAX_INNER_BLOCKS,
        };
        test_super_circuit::<MAX_TXS, MAX_CALLDATA, MAX_INNER_BLOCKS, TEST_MOCK_RANDOMNESS>(
            block,
            circuits_params,
        );
    }
    #[ignore]
    #[test]
    fn serial_test_super_circuit_1tx_deploy_2max_tx() {
        let block = block_1tx_deploy();
        const MAX_TXS: usize = 2;
        const MAX_CALLDATA: usize = 32;
        const MAX_INNER_BLOCKS: usize = 1;
        const MAX_RWS: usize = 256;
        const MAX_COPY_ROWS: usize = 256;
        let circuits_params = CircuitsParams {
            max_txs: MAX_TXS,
            max_calldata: MAX_CALLDATA,
            max_rws: MAX_RWS,
            max_copy_rows: MAX_COPY_ROWS,
            max_bytecode: 512,
            max_keccak_rows: 0,
            max_inner_blocks: MAX_INNER_BLOCKS,
            max_exp_steps: 256,
            max_evm_rows: 0,
        };
        test_super_circuit::<MAX_TXS, MAX_CALLDATA, MAX_INNER_BLOCKS, TEST_MOCK_RANDOMNESS>(
            block,
            circuits_params,
        );
    }

    #[ignore]
    #[test]
    fn serial_test_super_circuit_1tx_2max_tx() {
        let block = block_1tx();
        const MAX_TXS: usize = 2;
        const MAX_CALLDATA: usize = 32;
        const MAX_INNER_BLOCKS: usize = 1;
        let circuits_params = CircuitsParams {
            max_txs: MAX_TXS,
            max_calldata: MAX_CALLDATA,
            max_rws: 256,
            max_copy_rows: 256,
            max_exp_steps: 256,
            max_bytecode: 512,
            max_evm_rows: 0,
            max_keccak_rows: 0,
            max_inner_blocks: MAX_INNER_BLOCKS,
        };
        test_super_circuit::<MAX_TXS, MAX_CALLDATA, MAX_INNER_BLOCKS, TEST_MOCK_RANDOMNESS>(
            block,
            circuits_params,
        );
    }
    #[ignore]
    #[test]
    fn serial_test_super_circuit_2tx_4max_tx() {
        let block = block_2tx();
        const MAX_TXS: usize = 4;
        const MAX_CALLDATA: usize = 320;
        const MAX_INNER_BLOCKS: usize = 1;
        const MAX_RWS: usize = 256;
        const MAX_COPY_ROWS: usize = 256;
        let circuits_params = CircuitsParams {
            max_txs: MAX_TXS,
            max_calldata: MAX_CALLDATA,
            max_rws: MAX_RWS,
            max_copy_rows: MAX_COPY_ROWS,
            max_bytecode: 512,
            max_keccak_rows: 0,
            max_inner_blocks: MAX_INNER_BLOCKS,
            max_exp_steps: 256,
            max_evm_rows: 0,
        };
        test_super_circuit::<MAX_TXS, MAX_CALLDATA, MAX_INNER_BLOCKS, TEST_MOCK_RANDOMNESS>(
            block,
            circuits_params,
        );
    }
    #[ignore]
    #[test]
    fn serial_test_super_circuit_2tx_2max_tx() {
        let block = block_2tx();
        const MAX_TXS: usize = 2;
        const MAX_CALLDATA: usize = 32;
        const MAX_INNER_BLOCKS: usize = 1;
        let circuits_params = CircuitsParams {
            max_txs: MAX_TXS,
            max_calldata: MAX_CALLDATA,
            max_rws: 256,
            max_copy_rows: 256,
            max_exp_steps: 256,
            max_bytecode: 512,
            max_evm_rows: 0,
            max_keccak_rows: 0,
            max_inner_blocks: MAX_INNER_BLOCKS,
        };
        test_super_circuit::<MAX_TXS, MAX_CALLDATA, MAX_INNER_BLOCKS, TEST_MOCK_RANDOMNESS>(
            block,
            circuits_params,
        );
    }
}<|MERGE_RESOLUTION|>--- conflicted
+++ resolved
@@ -50,11 +50,10 @@
 //!   - [x] Tx Circuit
 //!   - [ ] MPT Circuit
 
-<<<<<<< HEAD
 #[cfg(feature = "poseidon-codehash")]
 use crate::bytecode_circuit::circuit::to_poseidon_hash::{
     ToHashBlockBytecodeCircuitConfigArgs, ToHashBlockCircuitConfig, HASHBLOCK_BYTES_IN_FIELD,
-};
+    },
 #[cfg(not(feature = "poseidon-codehash"))]
 use crate::bytecode_circuit::circuit::BytecodeCircuitConfig;
 use crate::{
@@ -64,6 +63,9 @@
     exp_circuit::{ExpCircuit, ExpCircuitConfig},
     keccak_circuit::{KeccakCircuit, KeccakCircuitConfig, KeccakCircuitConfigArgs},
     poseidon_circuit::{PoseidonCircuit, PoseidonCircuitConfig, PoseidonCircuitConfigArgs},
+    tx_circuit::{TxCircuit, TxCircuitConfig, TxCircuitConfigArgs},
+    util::{log2_ceil, Challenges, SubCircuit, SubCircuitConfig},
+    witness::{block_convert, Block, MptUpdates},
 };
 
 #[cfg(feature = "zktrie")]
@@ -90,29 +92,6 @@
     circuit_input_builder::{CircuitInputBuilder, CircuitsParams},
     mock::BlockData,
 };
-=======
-use crate::{
-    bytecode_circuit::circuit::{
-        BytecodeCircuit, BytecodeCircuitConfig, BytecodeCircuitConfigArgs,
-    },
-    copy_circuit::{CopyCircuit, CopyCircuitConfig, CopyCircuitConfigArgs},
-    evm_circuit::{EvmCircuit, EvmCircuitConfig, EvmCircuitConfigArgs},
-    exp_circuit::{ExpCircuit, ExpCircuitConfig},
-    keccak_circuit::{KeccakCircuit, KeccakCircuitConfig, KeccakCircuitConfigArgs},
-    pi_circuit::{PiCircuit, PiCircuitConfig, PiCircuitConfigArgs},
-    state_circuit::{StateCircuit, StateCircuitConfig, StateCircuitConfigArgs},
-    table::{
-        BlockTable, BytecodeTable, CopyTable, ExpTable, KeccakTable, MptTable, RwTable, TxTable,
-    },
-    tx_circuit::{TxCircuit, TxCircuitConfig, TxCircuitConfigArgs},
-    util::{log2_ceil, Challenges, SubCircuit, SubCircuitConfig},
-    witness::{block_convert, Block, MptUpdates},
-};
-use bus_mapping::{
-    circuit_input_builder::{CircuitInputBuilder, CircuitsParams},
-    mock::BlockData,
-};
->>>>>>> 6113111d
 use eth_types::{geth_types::GethData, Field};
 use halo2_proofs::{
     circuit::{Layouter, SimpleFloorPlanner, Value},
