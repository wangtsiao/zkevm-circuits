//! Common utility traits and functions.
use bus_mapping::evm::OpcodeId;
use halo2_proofs::{
    circuit::{Layouter, Value},
    plonk::{
        Challenge, Circuit, ConstraintSystem, Error, Expression, FirstPhase, SecondPhase,
        VirtualCells,
    },
};
use keccak256::plain::Keccak;

use crate::{evm_circuit::util::rlc, table::TxLogFieldTag, witness};
use eth_types::{Field, ToAddress, Word};
pub use ethers_core::types::{Address, U256};
pub use gadgets::util::Expr;

<<<<<<< HEAD
/// Cell Manager
pub mod cell_manager;

pub(crate) fn query_expression<F: FieldExt, T>(
=======
pub(crate) fn query_expression<F: Field, T>(
>>>>>>> 5e1d35e8
    meta: &mut ConstraintSystem<F>,
    mut f: impl FnMut(&mut VirtualCells<F>) -> T,
) -> T {
    let mut expr = None;
    meta.create_gate("Query expression", |meta| {
        expr = Some(f(meta));
        Some(0.expr())
    });
    expr.unwrap()
}

pub(crate) fn random_linear_combine_word<F: Field>(bytes: [u8; 32], randomness: F) -> F {
    rlc::value(&bytes, randomness)
}

/// All challenges used in `SuperCircuit`.
#[derive(Default, Clone, Copy, Debug)]
pub struct Challenges<T = Challenge> {
    evm_word: T,
    keccak_input: T,
    lookup_input: T,
}

impl Challenges {
    /// Construct `Challenges` by allocating challenges in specific phases.
    pub fn construct<F: Field>(meta: &mut ConstraintSystem<F>) -> Self {
        #[cfg(any(feature = "test", test, feature = "test-circuits"))]
        let _dummy_cols = [
            meta.advice_column(),
            meta.advice_column_in(SecondPhase),
            meta.advice_column_in(halo2_proofs::plonk::ThirdPhase),
        ];

        Self {
            evm_word: meta.challenge_usable_after(FirstPhase),
            keccak_input: meta.challenge_usable_after(FirstPhase),
            lookup_input: meta.challenge_usable_after(SecondPhase),
        }
    }

    /// Returns `Expression` of challenges from `ConstraintSystem`.
    pub fn exprs<F: Field>(&self, meta: &mut ConstraintSystem<F>) -> Challenges<Expression<F>> {
        let [evm_word, keccak_input, lookup_input] = query_expression(meta, |meta| {
            [self.evm_word, self.keccak_input, self.lookup_input]
                .map(|challenge| meta.query_challenge(challenge))
        });
        Challenges {
            evm_word,
            keccak_input,
            lookup_input,
        }
    }

    /// Returns `Value` of challenges from `Layouter`.
    pub fn values<F: Field>(&self, layouter: &mut impl Layouter<F>) -> Challenges<Value<F>> {
        Challenges {
            evm_word: layouter.get_challenge(self.evm_word),
            keccak_input: layouter.get_challenge(self.keccak_input),
            lookup_input: layouter.get_challenge(self.lookup_input),
        }
    }
}

impl<T: Clone> Challenges<T> {
    /// Returns challenge of `evm_word`.
    pub fn evm_word(&self) -> T {
        self.evm_word.clone()
    }

    /// Returns challenge of `keccak_input`.
    pub fn keccak_input(&self) -> T {
        self.keccak_input.clone()
    }

    /// Returns challenge of `lookup_input`.
    pub fn lookup_input(&self) -> T {
        self.lookup_input.clone()
    }

    /// Returns the challenges indexed by the challenge index
    pub fn indexed(&self) -> [&T; 3] {
        [&self.evm_word, &self.keccak_input, &self.lookup_input]
    }

    pub(crate) fn mock(evm_word: T, keccak_input: T, lookup_input: T) -> Self {
        Self {
            evm_word,
            keccak_input,
            lookup_input,
        }
    }
}

impl<F: Field> Challenges<Expression<F>> {
    /// Returns powers of randomness
    fn powers_of<const S: usize>(base: Expression<F>) -> [Expression<F>; S] {
        std::iter::successors(base.clone().into(), |power| {
            (base.clone() * power.clone()).into()
        })
        .take(S)
        .collect::<Vec<_>>()
        .try_into()
        .unwrap()
    }

    /// Returns powers of randomness for word RLC encoding
    pub fn evm_word_powers_of_randomness<const S: usize>(&self) -> [Expression<F>; S] {
        Self::powers_of(self.evm_word.clone())
    }

    /// Returns powers of randomness for keccak circuit's input
    pub fn keccak_powers_of_randomness<const S: usize>(&self) -> [Expression<F>; S] {
        Self::powers_of(self.keccak_input.clone())
    }

    /// Returns powers of randomness for lookups
    pub fn lookup_input_powers_of_randomness<const S: usize>(&self) -> [Expression<F>; S] {
        Self::powers_of(self.lookup_input.clone())
    }
}

pub(crate) fn build_tx_log_address(index: u64, field_tag: TxLogFieldTag, log_id: u64) -> Address {
    (U256::from(index) + (U256::from(field_tag as u64) << 32) + (U256::from(log_id) << 48))
        .to_address()
}

pub(crate) fn build_tx_log_expression<F: Field>(
    index: Expression<F>,
    field_tag: Expression<F>,
    log_id: Expression<F>,
) -> Expression<F> {
    index + (1u64 << 32).expr() * field_tag + ((1u64 << 48).expr()) * log_id
}

/// SubCircuit is a circuit that performs the verification of a specific part of
/// the full Ethereum block verification.  The SubCircuit's interact with each
/// other via lookup tables and/or shared public inputs.  This type must contain
/// all the inputs required to synthesize this circuit (and the contained
/// table(s) if any).
pub trait SubCircuit<F: Field> {
    /// Configuration of the SubCircuit.
    type Config: SubCircuitConfig<F>;

    /// Returns number of unusable rows of the SubCircuit, which should be
    /// `meta.blinding_factors() + 1`.
    fn unusable_rows() -> usize;

    /// Create a new SubCircuit from a witness Block
    fn new_from_block(block: &witness::Block<F>) -> Self;

    /// Returns the instance columns required for this circuit.
    fn instance(&self) -> Vec<Vec<F>> {
        vec![]
    }
    /// Assign only the columns used by this sub-circuit.  This includes the
    /// columns that belong to the exposed lookup table contained within, if
    /// any; and excludes external tables that this sub-circuit does lookups
    /// to.
    fn synthesize_sub(
        &self,
        config: &Self::Config,
        challenges: &Challenges<Value<F>>,
        layouter: &mut impl Layouter<F>,
    ) -> Result<(), Error>;

    /// Return the minimum number of rows required to prove the block.
    /// Row numbers without/with padding are both returned.
    fn min_num_rows_block(block: &witness::Block<F>) -> (usize, usize);
}

/// SubCircuit configuration
pub trait SubCircuitConfig<F: Field> {
    /// Config constructor arguments
    type ConfigArgs;

    /// Type constructor
    fn new(meta: &mut ConstraintSystem<F>, args: Self::ConfigArgs) -> Self;
}

/// Ceiling of log_2(n)
pub fn log2_ceil(n: usize) -> u32 {
    u32::BITS - (n as u32).leading_zeros() - (n & (n - 1) == 0) as u32
}

pub(crate) fn keccak(msg: &[u8]) -> Word {
    let mut keccak = Keccak::default();
    keccak.update(msg);
    Word::from_big_endian(keccak.digest().as_slice())
}

pub(crate) fn is_push(byte: u8) -> bool {
    OpcodeId::from(byte).is_push()
}

pub(crate) fn get_push_size(byte: u8) -> u64 {
    if is_push(byte) {
        byte as u64 - OpcodeId::PUSH1.as_u64() + 1
    } else {
        0u64
    }
}

/// Returns number of unusable rows of the Circuit.
/// The minimum unusable rows of a circuit is currently 6, where
/// - 3 comes from minimum number of distinct queries to permutation argument witness column
/// - 1 comes from queries at x_3 during multiopen
/// - 1 comes as slight defense against off-by-one errors
/// - 1 comes from reservation for last row for grand-product boundray check, hence not copy-able or
///   lookup-able. Note this 1 is not considered in [`ConstraintSystem::blinding_factors`], so below
///   we need to add an extra 1.
///
/// For circuit with column queried at more than 3 distinct rotation, we can
/// calculate the unusable rows as (x - 3) + 6 where x is the number of distinct
/// rotation.
pub(crate) fn unusable_rows<F: Field, C: Circuit<F>>(params: C::Params) -> usize {
    let mut cs = ConstraintSystem::default();
    C::configure_with_params(&mut cs, params);

    cs.blinding_factors() + 1
}<|MERGE_RESOLUTION|>--- conflicted
+++ resolved
@@ -14,14 +14,10 @@
 pub use ethers_core::types::{Address, U256};
 pub use gadgets::util::Expr;
 
-<<<<<<< HEAD
 /// Cell Manager
 pub mod cell_manager;
 
-pub(crate) fn query_expression<F: FieldExt, T>(
-=======
 pub(crate) fn query_expression<F: Field, T>(
->>>>>>> 5e1d35e8
     meta: &mut ConstraintSystem<F>,
     mut f: impl FnMut(&mut VirtualCells<F>) -> T,
 ) -> T {
