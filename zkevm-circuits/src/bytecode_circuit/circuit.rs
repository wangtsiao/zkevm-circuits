use std::cell::RefCell;

use chiquito::backend::halo2::{chiquito2Halo2, ChiquitoHalo2};

use eth_types::Field;
use halo2_proofs::{
    circuit::{Layouter, Value},
    plonk::{ConstraintSystem, Error, Expression},
};

use crate::{
<<<<<<< HEAD
    bytecode_circuit::bytecode_chiquito::bytecode_circuit,
    table::{BytecodeTable, KeccakTable},
    util::{Challenges, SubCircuit, SubCircuitConfig},
    witness,
};
=======
    evm_circuit::util::{
        and,
        constraint_builder::{BaseConstraintBuilder, ConstrainBuilderCommon},
        not, or, rlc, select,
    },
    table::{BytecodeFieldTag, BytecodeTable, KeccakTable, LookupTable},
    util::{get_push_size, Challenges, Expr, SubCircuit, SubCircuitConfig},
    witness,
};
use bus_mapping::state_db::EMPTY_CODE_HASH_LE;
use eth_types::{Field, ToLittleEndian};
use gadgets::is_zero::{IsZeroChip, IsZeroInstruction};
use halo2_proofs::{
    circuit::{Layouter, Region, Value},
    plonk::{
        Advice, Column, ConstraintSystem, Error, Expression, Fixed, SecondPhase, VirtualCells,
    },
    poly::Rotation,
};
use log::trace;
use std::vec;
>>>>>>> dbe67c86

use super::{
    bytecode_unroller::{unroll, UnrolledBytecode},
    push_data_chiquito::push_data_table_circuit,
    wit_gen::BytecodeWitnessGen,
};

<<<<<<< HEAD
/// WitnessInput
pub type WitnessInput<F> = (Vec<UnrolledBytecode<F>>, Challenges<Value<F>>, usize, usize);

/// BytecodeCircuitConfig
#[derive(Clone, Debug)]
pub struct BytecodeCircuitConfig<F: Field> {
    compiled: ChiquitoHalo2<F, WitnessInput<F>, RefCell<BytecodeWitnessGen<F>>>,
    push_data_table: ChiquitoHalo2<F, (), ()>,
=======
#[derive(Debug, Clone, Default)]
/// Row for assignment
pub struct BytecodeCircuitRow<F: Field> {
    offset: usize,
    last_row_offset: usize,
    code_hash: Value<F>,
    tag: F,
    index: F,
    is_code: F,
    value: F,
    push_data_left: u64,
    value_rlc: Value<F>,
    length: F,
    push_data_size: F,
}
impl<F: Field> BytecodeCircuitRow<F> {
    /// enable selector if we are within the range of table size.
    pub fn enable(&self) -> bool {
        self.offset <= self.last_row_offset
    }

    /// Determine if we are at last row of the bytecode table.
    pub fn last(&self) -> bool {
        self.offset == self.last_row_offset
    }

    /// Get offset
    pub fn offset(&self) -> usize {
        self.offset
    }

    /// Witness to IsZero chip to determine if we are at the last row of a bytecode instance
    pub fn diff(&self) -> F {
        self.index + F::ONE - self.length
    }
}

#[derive(Clone, Debug)]
/// Bytecode circuit configuration
pub struct BytecodeCircuitConfig<F> {
    minimum_rows: usize,
    q_enable: Column<Fixed>,
    q_first: Column<Fixed>,
    q_last: Column<Fixed>,
    bytecode_table: BytecodeTable,
    push_data_left: Column<Advice>,
    value_rlc: Column<Advice>,
    length: Column<Advice>,
    push_data_size: Column<Advice>,
    push_data_left_is_zero: IsZeroChip<F>,
    index_length_diff_is_zero: IsZeroChip<F>,
    push_table: [Column<Fixed>; PUSH_TABLE_WIDTH],
    // External tables
>>>>>>> dbe67c86
    pub(crate) keccak_table: KeccakTable,

    minimum_rows: usize,
}

/// Circuit configuration arguments
pub struct BytecodeCircuitConfigArgs<F: Field> {
    /// BytecodeTable
    pub bytecode_table: BytecodeTable,
    /// KeccakTable
    pub keccak_table: KeccakTable,
    /// Challenges
    pub challenges: Challenges<Expression<F>>,
}

impl<F: Field> SubCircuitConfig<F> for BytecodeCircuitConfig<F> {
    type ConfigArgs = BytecodeCircuitConfigArgs<F>;

    /// Return a new BytecodeCircuitConfig
<<<<<<< HEAD
    fn new(meta: &mut ConstraintSystem<F>, config: Self::ConfigArgs) -> Self {
        let push_data_value = meta.fixed_column();
        let push_data_size = meta.fixed_column();
=======
    fn new(
        meta: &mut ConstraintSystem<F>,
        Self::ConfigArgs {
            bytecode_table,
            keccak_table,
            challenges,
        }: Self::ConfigArgs,
    ) -> Self {
        let q_enable = meta.fixed_column();
        let q_first = meta.fixed_column();
        let q_last = meta.fixed_column();
        let value = bytecode_table.value;
        let push_data_left = meta.advice_column();
        let value_rlc = meta.advice_column_in(SecondPhase);
        let length = meta.advice_column();
        let push_data_size = meta.advice_column();
        let push_data_left_inv = meta.advice_column();
        let index_length_diff_inv = meta.advice_column();
        let push_table = array_init::array_init(|_| meta.fixed_column());

        // annotate columns
        bytecode_table.annotate_columns(meta);
        keccak_table.annotate_columns(meta);
        push_table.iter().enumerate().for_each(|(idx, &col)| {
            meta.annotate_lookup_any_column(col, || format!("push_table_{}", idx))
        });

        let is_header_to_header = |meta: &mut VirtualCells<F>| {
            and::expr(vec![
                not::expr(meta.query_advice(bytecode_table.tag, Rotation::cur())),
                not::expr(meta.query_advice(bytecode_table.tag, Rotation::next())),
            ])
        };

        let is_header_to_byte = |meta: &mut VirtualCells<F>| {
            and::expr(vec![
                not::expr(meta.query_advice(bytecode_table.tag, Rotation::cur())),
                meta.query_advice(bytecode_table.tag, Rotation::next()),
            ])
        };

        let is_byte_to_header = |meta: &mut VirtualCells<F>| {
            and::expr(vec![
                meta.query_advice(bytecode_table.tag, Rotation::cur()),
                not::expr(meta.query_advice(bytecode_table.tag, Rotation::next())),
            ])
        };

        let is_byte_to_byte = |meta: &mut VirtualCells<F>| {
            and::expr(vec![
                meta.query_advice(bytecode_table.tag, Rotation::cur()),
                meta.query_advice(bytecode_table.tag, Rotation::next()),
            ])
        };

        let is_header = |meta: &mut VirtualCells<F>| {
            not::expr(meta.query_advice(bytecode_table.tag, Rotation::cur()))
        };

        let is_byte =
            |meta: &mut VirtualCells<F>| meta.query_advice(bytecode_table.tag, Rotation::cur());

        // A byte is an opcode when `push_data_left == 0` on the current row,
        // else it's push data.
        let push_data_left_is_zero = IsZeroChip::configure(
            meta,
            |meta| meta.query_fixed(q_enable, Rotation::cur()),
            |meta| meta.query_advice(push_data_left, Rotation::cur()),
            push_data_left_inv,
        );

        let index_length_diff_is_zero = IsZeroChip::configure(
            meta,
            |meta| meta.query_fixed(q_enable, Rotation::cur()),
            |meta| {
                meta.query_advice(bytecode_table.index, Rotation::cur()) + 1.expr()
                    - meta.query_advice(length, Rotation::cur())
            },
            index_length_diff_inv,
        );

        // When q_first || q_last ->
        // assert cur.tag == Header
        meta.create_gate("first and last row", |meta| {
            let mut cb = BaseConstraintBuilder::default();

            cb.require_zero(
                "cur.tag == Header",
                meta.query_advice(bytecode_table.tag, Rotation::cur()),
            );

            cb.gate(and::expr(vec![
                meta.query_fixed(q_enable, Rotation::cur()),
                or::expr(vec![
                    meta.query_fixed(q_first, Rotation::cur()),
                    meta.query_fixed(q_last, Rotation::cur()),
                ]),
            ]))
        });

        // When is_header ->
        // assert cur.index == 0
        // assert cur.value == cur.length
        meta.create_gate("Header row", |meta| {
            let mut cb = BaseConstraintBuilder::default();

            cb.require_zero(
                "cur.index == 0",
                meta.query_advice(bytecode_table.index, Rotation::cur()),
            );

            cb.require_equal(
                "cur.value == cur.length",
                meta.query_advice(bytecode_table.value, Rotation::cur()),
                meta.query_advice(length, Rotation::cur()),
            );

            cb.gate(and::expr(vec![
                meta.query_fixed(q_enable, Rotation::cur()),
                not::expr(meta.query_fixed(q_last, Rotation::cur())),
                is_header(meta),
            ]))
        });

        // When is_byte ->
        // assert push_data_size_table_lookup(cur.value, cur.push_data_size)
        // assert cur.is_code == (cur.push_data_left == 0)
        meta.create_gate("Byte row", |meta| {
            let mut cb = BaseConstraintBuilder::default();

            cb.require_equal(
                "cur.is_code == (cur.push_data_left == 0)",
                meta.query_advice(bytecode_table.is_code, Rotation::cur()),
                push_data_left_is_zero.clone().is_zero_expression,
            );

            cb.gate(and::expr(vec![
                meta.query_fixed(q_enable, Rotation::cur()),
                not::expr(meta.query_fixed(q_last, Rotation::cur())),
                is_byte(meta),
            ]))
        });
        meta.lookup_any(
            "push_data_size_table_lookup(cur.value, cur.push_data_size)",
            |meta| {
                let enable = and::expr(vec![
                    meta.query_fixed(q_enable, Rotation::cur()),
                    not::expr(meta.query_fixed(q_last, Rotation::cur())),
                    is_byte(meta),
                ]);

                let lookup_columns = vec![value, push_data_size];

                let mut constraints = vec![];

                for i in 0..PUSH_TABLE_WIDTH {
                    constraints.push((
                        enable.clone() * meta.query_advice(lookup_columns[i], Rotation::cur()),
                        meta.query_fixed(push_table[i], Rotation::cur()),
                    ))
                }
                constraints
            },
        );

        // When is_header_to_header or q_last ->
        // assert cur.length == 0
        // assert cur.hash == EMPTY_HASH
        meta.create_gate("Header to header row", |meta| {
            let mut cb = BaseConstraintBuilder::default();

            cb.require_zero(
                "cur.length == 0",
                meta.query_advice(length, Rotation::cur()),
            );

            let empty_hash = rlc::expr(
                &EMPTY_CODE_HASH_LE.map(|v| Expression::Constant(F::from(v as u64))),
                challenges.evm_word(),
            );

            cb.require_equal(
                "assert cur.hash == EMPTY_HASH",
                meta.query_advice(bytecode_table.code_hash, Rotation::cur()),
                empty_hash,
            );

            cb.gate(and::expr(vec![
                meta.query_fixed(q_enable, Rotation::cur()),
                or::expr(vec![
                    is_header_to_header(meta),
                    meta.query_fixed(q_last, Rotation::cur()),
                ]),
            ]))
        });
>>>>>>> dbe67c86

        let mut push_data_table =
            chiquito2Halo2(push_data_table_circuit(push_data_value, push_data_size));

        push_data_table.configure(meta);

        let mut circuit =
            chiquito2Halo2(bytecode_circuit(&config, push_data_value, push_data_size));

        circuit.configure(meta);

<<<<<<< HEAD
        Self {
            compiled: circuit,
            push_data_table,
            keccak_table: config.keccak_table,
            minimum_rows: meta.minimum_rows(),
        }
=======
            cb.require_equal(
                "next.hash == cur.hash",
                meta.query_advice(bytecode_table.code_hash, Rotation::next()),
                meta.query_advice(bytecode_table.code_hash, Rotation::cur()),
            );

            cb.require_equal(
                "next.value_rlc == next.value",
                meta.query_advice(value_rlc, Rotation::next()),
                meta.query_advice(bytecode_table.value, Rotation::next()),
            );

            cb.gate(and::expr(vec![
                meta.query_fixed(q_enable, Rotation::cur()),
                not::expr(meta.query_fixed(q_last, Rotation::cur())),
                is_header_to_byte(meta),
            ]))
        });

        // When is_byte_to_byte ->
        // assert next.length == cur.length
        // assert next.index == cur.index + 1
        // assert next.hash == cur.hash
        // assert next.value_rlc == cur.value_rlc * randomness + next.value
        // if cur.is_code:
        //     assert next.push_data_left == cur.push_data_size
        // else:
        //     assert next.push_data_left == cur.push_data_left - 1
        meta.create_gate("Byte to Byte row", |meta| {
            let mut cb = BaseConstraintBuilder::default();

            cb.require_equal(
                "next.length == cur.length",
                meta.query_advice(length, Rotation::next()),
                meta.query_advice(length, Rotation::cur()),
            );

            cb.require_equal(
                "next.index == cur.index + 1",
                meta.query_advice(bytecode_table.index, Rotation::next()),
                meta.query_advice(bytecode_table.index, Rotation::cur()) + 1.expr(),
            );

            cb.require_equal(
                "next.hash == cur.hash",
                meta.query_advice(bytecode_table.code_hash, Rotation::next()),
                meta.query_advice(bytecode_table.code_hash, Rotation::cur()),
            );

            cb.require_equal(
                "next.value_rlc == cur.value_rlc * randomness + next.value",
                meta.query_advice(value_rlc, Rotation::next()),
                meta.query_advice(value_rlc, Rotation::cur()) * challenges.keccak_input()
                    + meta.query_advice(value, Rotation::next()),
            );

            cb.require_equal(
                "next.push_data_left == cur.is_code ? cur.push_data_size : cur.push_data_left - 1",
                meta.query_advice(push_data_left, Rotation::next()),
                select::expr(
                    meta.query_advice(bytecode_table.is_code, Rotation::cur()),
                    meta.query_advice(push_data_size, Rotation::cur()),
                    meta.query_advice(push_data_left, Rotation::cur()) - 1.expr(),
                ),
            );

            cb.gate(and::expr(vec![
                meta.query_fixed(q_enable, Rotation::cur()),
                not::expr(meta.query_fixed(q_last, Rotation::cur())),
                is_byte_to_byte(meta),
            ]))
        });

        // When cur.tag == Byte and cur.index + 1 == cur.length ->
        // assert next.tag == Header
        meta.create_gate("cur.tag == Byte and cur.index + 1 == cur.length", |meta| {
            let mut cb = BaseConstraintBuilder::default();

            cb.require_zero(
                "next.tag == Header",
                meta.query_advice(bytecode_table.tag, Rotation::next()),
            );

            cb.gate(and::expr(vec![
                meta.query_fixed(q_enable, Rotation::cur()),
                meta.query_advice(bytecode_table.tag, Rotation::cur()),
                index_length_diff_is_zero.clone().is_zero_expression,
            ]))
        });

        // When is_byte_to_header ->
        // assert cur.index + 1 == cur.length
        // assert keccak256_table_lookup(cur.hash, cur.length, cur.value_rlc)
        meta.create_gate("Byte to Header row", |meta| {
            let mut cb = BaseConstraintBuilder::default();

            cb.require_equal(
                "cur.index + 1 == cur.length",
                meta.query_advice(bytecode_table.index, Rotation::cur()) + 1.expr(),
                meta.query_advice(length, Rotation::cur()),
            );

            cb.gate(and::expr(vec![
                meta.query_fixed(q_enable, Rotation::cur()),
                not::expr(meta.query_fixed(q_last, Rotation::cur())),
                is_byte_to_header(meta),
            ]))
        });
        meta.lookup_any(
            "keccak256_table_lookup(cur.value_rlc, cur.length, cur.hash)",
            |meta| {
                let enable = and::expr(vec![
                    meta.query_fixed(q_enable, Rotation::cur()),
                    not::expr(meta.query_fixed(q_last, Rotation::cur())),
                    is_byte_to_header(meta),
                ]);

                let mut constraints = vec![(
                    enable.clone(),
                    meta.query_advice(keccak_table.is_enabled, Rotation::cur()),
                )];

                for (circuit_column, table_column) in
                    keccak_table.match_columns(value_rlc, length, bytecode_table.code_hash)
                {
                    constraints.push((
                        enable.clone() * meta.query_advice(circuit_column, Rotation::cur()),
                        meta.query_advice(table_column, Rotation::cur()),
                    ))
                }

                constraints
            },
        );

        let push_data_left_is_zero = IsZeroChip::construct(push_data_left_is_zero);
        let index_length_diff_is_zero = IsZeroChip::construct(index_length_diff_is_zero);

        BytecodeCircuitConfig {
            minimum_rows: meta.minimum_rows(),
            q_enable,
            q_first,
            q_last,
            bytecode_table,
            push_data_left,
            value_rlc,
            length,
            push_data_size,
            push_data_left_is_zero,
            index_length_diff_is_zero,
            push_table,
            keccak_table,
        }
    }
}

impl<F: Field> BytecodeCircuitConfig<F> {
    pub(crate) fn assign_internal(
        &self,
        layouter: &mut impl Layouter<F>,
        size: usize,
        witness: &[UnrolledBytecode<F>],
        overwrite: &UnrolledBytecode<F>,
        challenges: &Challenges<Value<F>>,
        fail_fast: bool,
    ) -> Result<(), Error> {
        // Subtract the unusable rows from the size
        assert!(size > self.minimum_rows);
        let last_row_offset = size - self.minimum_rows + 1;

        trace!(
            "size: {}, minimum_rows: {}, last_row_offset:{}",
            size,
            self.minimum_rows,
            last_row_offset
        );

        layouter.assign_region(
            || "assign bytecode",
            |mut region| {
                // annotate columns
                self.annotate_circuit(&mut region);

                let mut offset = 0;
                for bytecode in witness.iter() {
                    self.assign_bytecode(
                        &mut region,
                        bytecode,
                        challenges,
                        &mut offset,
                        last_row_offset,
                        fail_fast,
                    )?;
                }

                // Padding
                for idx in offset..=last_row_offset {
                    self.set_padding_row(&mut region, challenges, idx, last_row_offset)?;
                }

                // Overwrite the witness assignment by using the values in the `overwrite`
                // parameter.  This is used to explicitly set intermediate witness values for
                // negative tests.
                let mut value_rlc = challenges.keccak_input().map(|_| F::ZERO);
                for (offset, row) in overwrite.rows.iter().enumerate() {
                    for (name, column, value) in [
                        ("tag", self.bytecode_table.tag, row.tag),
                        ("index", self.bytecode_table.index, row.index),
                        ("is_code", self.bytecode_table.is_code, row.is_code),
                        ("value", self.bytecode_table.value, row.value),
                        ("length", self.length, F::from(overwrite.bytes.len() as u64)),
                    ] {
                        region.assign_advice(
                            || format!("assign {} {}", name, offset),
                            column,
                            offset,
                            || Value::known(value),
                        )?;
                    }

                    if row.tag == F::ONE {
                        value_rlc.as_mut().zip(challenges.keccak_input()).map(
                            |(value_rlc, challenge)| {
                                *value_rlc = *value_rlc * challenge + row.value
                            },
                        );
                    } else {
                        value_rlc = challenges.keccak_input().map(|_| F::ZERO);
                    }

                    let code_hash = challenges
                        .evm_word()
                        .map(|challenge| rlc::value(&row.code_hash.to_le_bytes(), challenge));
                    for (name, column, value) in [
                        ("code_hash", self.bytecode_table.code_hash, code_hash),
                        ("value_rlc", self.value_rlc, value_rlc),
                    ] {
                        region.assign_advice(
                            || format!("assign {} {}", name, offset),
                            column,
                            offset,
                            || value,
                        )?;
                    }
                }
                Ok(())
            },
        )
    }

    fn assign_bytecode(
        &self,
        region: &mut Region<'_, F>,
        bytecode: &UnrolledBytecode<F>,
        challenges: &Challenges<Value<F>>,
        offset: &mut usize,
        last_row_offset: usize,
        fail_fast: bool,
    ) -> Result<(), Error> {
        // Run over all the bytes
        let mut push_data_left = 0;
        let mut next_push_data_left = 0;
        let mut push_data_size = 0;
        let mut value_rlc = challenges.keccak_input().map(|_| F::ZERO);
        let length = F::from(bytecode.bytes.len() as u64);

        // Code hash with challenge is calculated only using the first row of the
        // bytecode (header row), the rest of the code_hash in other rows are ignored.
        let code_hash = challenges
            .evm_word()
            .map(|challenge| rlc::value(&bytecode.rows[0].code_hash.to_le_bytes(), challenge));

        for (idx, row) in bytecode.rows.iter().enumerate() {
            if fail_fast && *offset > last_row_offset {
                log::error!(
                    "Bytecode Circuit: offset={} > last_row_offset={}",
                    offset,
                    last_row_offset
                );
                return Err(Error::Synthesis);
            }

            // Track which byte is an opcode and which is push
            // data
            if idx > 0 {
                let is_code = push_data_left == 0;

                push_data_size = get_push_size(row.value.get_lower_128() as u8);

                next_push_data_left = if is_code {
                    push_data_size
                } else {
                    push_data_left - 1
                };

                value_rlc
                    .as_mut()
                    .zip(challenges.keccak_input())
                    .map(|(value_rlc, challenge)| *value_rlc = *value_rlc * challenge + row.value);
            }

            // Set the data for this row
            if *offset < last_row_offset {
                let row = BytecodeCircuitRow {
                    offset: *offset,
                    last_row_offset,
                    code_hash,
                    tag: row.tag,
                    index: row.index,
                    is_code: row.is_code,
                    value: row.value,
                    push_data_left,
                    value_rlc,
                    length,
                    push_data_size: F::from(push_data_size),
                };
                self.set_row(region, row.clone())?;

                trace!("bytecode.set_row({:?})", row);

                *offset += 1;
                push_data_left = next_push_data_left
            }
            if *offset == last_row_offset {
                self.set_padding_row(region, challenges, *offset, last_row_offset)?;
            }
        }

        Ok(())
    }

    fn set_padding_row(
        &self,
        region: &mut Region<'_, F>,
        challenges: &Challenges<Value<F>>,
        offset: usize,
        last_row_offset: usize,
    ) -> Result<(), Error> {
        let empty_hash = challenges
            .evm_word()
            .map(|challenge| rlc::value(EMPTY_CODE_HASH_LE.as_ref(), challenge));

        self.set_row(
            region,
            BytecodeCircuitRow {
                offset,
                last_row_offset,
                code_hash: empty_hash,
                tag: F::from(BytecodeFieldTag::Header as u64),
                value_rlc: Value::known(F::ZERO),
                ..Default::default()
            },
        )
    }

    fn set_row(&self, region: &mut Region<'_, F>, row: BytecodeCircuitRow<F>) -> Result<(), Error> {
        let offset = row.offset;
        // q_enable
        region.assign_fixed(
            || format!("assign q_enable {}", offset),
            self.q_enable,
            offset,
            || Value::known(F::from(row.enable().into())),
        )?;

        // q_first
        region.assign_fixed(
            || format!("assign q_first {}", offset),
            self.q_first,
            offset,
            || Value::known(F::from((offset == 0).into())),
        )?;

        // q_last
        region.assign_fixed(
            || format!("assign q_last {}", offset),
            self.q_last,
            offset,
            || Value::known(F::from(row.last().into())),
        )?;

        // Advices
        for (name, column, value) in [
            ("tag", self.bytecode_table.tag, row.tag),
            ("index", self.bytecode_table.index, row.index),
            ("is_code", self.bytecode_table.is_code, row.is_code),
            ("value", self.bytecode_table.value, row.value),
            (
                "push_data_left",
                self.push_data_left,
                F::from(row.push_data_left),
            ),
            ("length", self.length, row.length),
            ("push_data_size", self.push_data_size, row.push_data_size),
        ] {
            region.assign_advice(
                || format!("assign {} {}", name, offset),
                column,
                offset,
                || Value::known(value),
            )?;
        }
        for (name, column, value) in [
            ("code_hash", self.bytecode_table.code_hash, row.code_hash),
            ("value_rlc", self.value_rlc, row.value_rlc),
        ] {
            region.assign_advice(
                || format!("assign {} {}", name, offset),
                column,
                offset,
                || value,
            )?;
        }

        self.push_data_left_is_zero.assign(
            region,
            offset,
            Value::known(F::from(row.push_data_left)),
        )?;

        self.index_length_diff_is_zero
            .assign(region, offset, Value::known(row.diff()))?;

        Ok(())
    }

    fn annotate_circuit(&self, region: &mut Region<F>) {
        self.bytecode_table.annotate_columns_in_region(region);
        self.keccak_table.annotate_columns_in_region(region);

        self.push_data_left_is_zero
            .annotate_columns_in_region(region, "BYTECODE");
        self.index_length_diff_is_zero
            .annotate_columns_in_region(region, "BYTECODE");
        region.name_column(|| "BYTECODE_q_enable", self.q_enable);
        region.name_column(|| "BYTECODE_q_first", self.q_first);
        region.name_column(|| "BYTECODE_q_last", self.q_last);
        region.name_column(|| "BYTECODE_length", self.length);
        region.name_column(|| "BYTECODE_push_data_left", self.push_data_left);
        region.name_column(|| "BYTECODE_push_data_size", self.push_data_size);
        region.name_column(|| "BYTECODE_value_rlc", self.value_rlc);
    }

    /// load fixed tables
    pub(crate) fn load_aux_tables(&self, layouter: &mut impl Layouter<F>) -> Result<(), Error> {
        // push table: BYTE -> NUM_PUSHED:
        // [0, OpcodeId::PUSH1] -> 0
        // [OpcodeId::PUSH1, OpcodeId::PUSH32] -> [1..32]
        // [OpcodeId::PUSH32, 256] -> 0
        layouter.assign_region(
            || "push table",
            |mut region| {
                for byte in 0usize..256 {
                    let push_size = get_push_size(byte as u8);
                    for (name, column, value) in &[
                        ("byte", self.push_table[0], byte as u64),
                        ("push_size", self.push_table[1], push_size),
                    ] {
                        region.assign_fixed(
                            || format!("Push table assign {} {}", name, byte),
                            *column,
                            byte,
                            || Value::known(F::from(*value)),
                        )?;
                    }
                }
                Ok(())
            },
        )?;

        Ok(())
>>>>>>> dbe67c86
    }
}

#[derive(Default, Debug, Clone)]
/// BytecodeCircuit
pub struct BytecodeCircuit<F: Field> {
    /// Unrolled bytecodes
    pub bytecodes: Vec<UnrolledBytecode<F>>,
    /// Circuit size
    pub size: usize,
    /// Overwrite
    pub overwrite_len: usize,
}

impl<F: Field> BytecodeCircuit<F> {
    /// new BytecodeCircuitTester
    pub fn new(bytecodes: Vec<UnrolledBytecode<F>>, size: usize) -> Self {
        BytecodeCircuit {
            bytecodes,
            size,
            overwrite_len: 0,
        }
    }

    /// new BytecodeCircuitTester overwritting the length
    pub fn new_overwrite_len(
        bytecodes: Vec<UnrolledBytecode<F>>,
        size: usize,
        overwrite_len: usize,
    ) -> Self {
        BytecodeCircuit {
            bytecodes,
            size,
            overwrite_len,
        }
    }

    /// Creates bytecode circuit from block and bytecode_size.
    pub fn new_from_block_sized(block: &witness::Block<F>, bytecode_size: usize) -> Self {
        let bytecodes: Vec<UnrolledBytecode<F>> = block
            .bytecodes
            .values()
            .map(|b| unroll(b.bytes.clone()))
            .collect();
        Self::new(bytecodes, bytecode_size)
    }
}

impl<F: Field> SubCircuit<F> for BytecodeCircuit<F> {
    type Config = BytecodeCircuitConfig<F>;

    fn unusable_rows() -> usize {
        // No column queried at more than 3 distinct rotations, so returns 6 as
        // minimum unusable rows.
        6
    }

    fn new_from_block(block: &witness::Block<F>) -> Self {
        let bytecode_size = block.circuits_params.max_bytecode;
        Self::new_from_block_sized(block, bytecode_size)
    }

    fn synthesize_sub(
        &self,
        config: &Self::Config,
        challenges: &Challenges<Value<F>>,
        layouter: &mut impl Layouter<F>,
    ) -> Result<(), Error> {
        config.push_data_table.synthesize(layouter, ());
        config.compiled.synthesize(
            layouter,
            (
                self.bytecodes.clone(),
                *challenges,
                self.size - (config.minimum_rows + 1),
                self.overwrite_len,
            ),
        );

        Ok(())
    }

    fn min_num_rows_block(block: &witness::Block<F>) -> (usize, usize) {
        (
            block
                .bytecodes
                .values()
                .map(|bytecode| bytecode.bytes.len() + 1)
                .sum(),
            block.circuits_params.max_bytecode,
        )
    }
}<|MERGE_RESOLUTION|>--- conflicted
+++ resolved
@@ -9,35 +9,11 @@
 };
 
 use crate::{
-<<<<<<< HEAD
     bytecode_circuit::bytecode_chiquito::bytecode_circuit,
     table::{BytecodeTable, KeccakTable},
     util::{Challenges, SubCircuit, SubCircuitConfig},
     witness,
 };
-=======
-    evm_circuit::util::{
-        and,
-        constraint_builder::{BaseConstraintBuilder, ConstrainBuilderCommon},
-        not, or, rlc, select,
-    },
-    table::{BytecodeFieldTag, BytecodeTable, KeccakTable, LookupTable},
-    util::{get_push_size, Challenges, Expr, SubCircuit, SubCircuitConfig},
-    witness,
-};
-use bus_mapping::state_db::EMPTY_CODE_HASH_LE;
-use eth_types::{Field, ToLittleEndian};
-use gadgets::is_zero::{IsZeroChip, IsZeroInstruction};
-use halo2_proofs::{
-    circuit::{Layouter, Region, Value},
-    plonk::{
-        Advice, Column, ConstraintSystem, Error, Expression, Fixed, SecondPhase, VirtualCells,
-    },
-    poly::Rotation,
-};
-use log::trace;
-use std::vec;
->>>>>>> dbe67c86
 
 use super::{
     bytecode_unroller::{unroll, UnrolledBytecode},
@@ -45,7 +21,6 @@
     wit_gen::BytecodeWitnessGen,
 };
 
-<<<<<<< HEAD
 /// WitnessInput
 pub type WitnessInput<F> = (Vec<UnrolledBytecode<F>>, Challenges<Value<F>>, usize, usize);
 
@@ -54,61 +29,6 @@
 pub struct BytecodeCircuitConfig<F: Field> {
     compiled: ChiquitoHalo2<F, WitnessInput<F>, RefCell<BytecodeWitnessGen<F>>>,
     push_data_table: ChiquitoHalo2<F, (), ()>,
-=======
-#[derive(Debug, Clone, Default)]
-/// Row for assignment
-pub struct BytecodeCircuitRow<F: Field> {
-    offset: usize,
-    last_row_offset: usize,
-    code_hash: Value<F>,
-    tag: F,
-    index: F,
-    is_code: F,
-    value: F,
-    push_data_left: u64,
-    value_rlc: Value<F>,
-    length: F,
-    push_data_size: F,
-}
-impl<F: Field> BytecodeCircuitRow<F> {
-    /// enable selector if we are within the range of table size.
-    pub fn enable(&self) -> bool {
-        self.offset <= self.last_row_offset
-    }
-
-    /// Determine if we are at last row of the bytecode table.
-    pub fn last(&self) -> bool {
-        self.offset == self.last_row_offset
-    }
-
-    /// Get offset
-    pub fn offset(&self) -> usize {
-        self.offset
-    }
-
-    /// Witness to IsZero chip to determine if we are at the last row of a bytecode instance
-    pub fn diff(&self) -> F {
-        self.index + F::ONE - self.length
-    }
-}
-
-#[derive(Clone, Debug)]
-/// Bytecode circuit configuration
-pub struct BytecodeCircuitConfig<F> {
-    minimum_rows: usize,
-    q_enable: Column<Fixed>,
-    q_first: Column<Fixed>,
-    q_last: Column<Fixed>,
-    bytecode_table: BytecodeTable,
-    push_data_left: Column<Advice>,
-    value_rlc: Column<Advice>,
-    length: Column<Advice>,
-    push_data_size: Column<Advice>,
-    push_data_left_is_zero: IsZeroChip<F>,
-    index_length_diff_is_zero: IsZeroChip<F>,
-    push_table: [Column<Fixed>; PUSH_TABLE_WIDTH],
-    // External tables
->>>>>>> dbe67c86
     pub(crate) keccak_table: KeccakTable,
 
     minimum_rows: usize,
@@ -128,207 +48,9 @@
     type ConfigArgs = BytecodeCircuitConfigArgs<F>;
 
     /// Return a new BytecodeCircuitConfig
-<<<<<<< HEAD
     fn new(meta: &mut ConstraintSystem<F>, config: Self::ConfigArgs) -> Self {
         let push_data_value = meta.fixed_column();
         let push_data_size = meta.fixed_column();
-=======
-    fn new(
-        meta: &mut ConstraintSystem<F>,
-        Self::ConfigArgs {
-            bytecode_table,
-            keccak_table,
-            challenges,
-        }: Self::ConfigArgs,
-    ) -> Self {
-        let q_enable = meta.fixed_column();
-        let q_first = meta.fixed_column();
-        let q_last = meta.fixed_column();
-        let value = bytecode_table.value;
-        let push_data_left = meta.advice_column();
-        let value_rlc = meta.advice_column_in(SecondPhase);
-        let length = meta.advice_column();
-        let push_data_size = meta.advice_column();
-        let push_data_left_inv = meta.advice_column();
-        let index_length_diff_inv = meta.advice_column();
-        let push_table = array_init::array_init(|_| meta.fixed_column());
-
-        // annotate columns
-        bytecode_table.annotate_columns(meta);
-        keccak_table.annotate_columns(meta);
-        push_table.iter().enumerate().for_each(|(idx, &col)| {
-            meta.annotate_lookup_any_column(col, || format!("push_table_{}", idx))
-        });
-
-        let is_header_to_header = |meta: &mut VirtualCells<F>| {
-            and::expr(vec![
-                not::expr(meta.query_advice(bytecode_table.tag, Rotation::cur())),
-                not::expr(meta.query_advice(bytecode_table.tag, Rotation::next())),
-            ])
-        };
-
-        let is_header_to_byte = |meta: &mut VirtualCells<F>| {
-            and::expr(vec![
-                not::expr(meta.query_advice(bytecode_table.tag, Rotation::cur())),
-                meta.query_advice(bytecode_table.tag, Rotation::next()),
-            ])
-        };
-
-        let is_byte_to_header = |meta: &mut VirtualCells<F>| {
-            and::expr(vec![
-                meta.query_advice(bytecode_table.tag, Rotation::cur()),
-                not::expr(meta.query_advice(bytecode_table.tag, Rotation::next())),
-            ])
-        };
-
-        let is_byte_to_byte = |meta: &mut VirtualCells<F>| {
-            and::expr(vec![
-                meta.query_advice(bytecode_table.tag, Rotation::cur()),
-                meta.query_advice(bytecode_table.tag, Rotation::next()),
-            ])
-        };
-
-        let is_header = |meta: &mut VirtualCells<F>| {
-            not::expr(meta.query_advice(bytecode_table.tag, Rotation::cur()))
-        };
-
-        let is_byte =
-            |meta: &mut VirtualCells<F>| meta.query_advice(bytecode_table.tag, Rotation::cur());
-
-        // A byte is an opcode when `push_data_left == 0` on the current row,
-        // else it's push data.
-        let push_data_left_is_zero = IsZeroChip::configure(
-            meta,
-            |meta| meta.query_fixed(q_enable, Rotation::cur()),
-            |meta| meta.query_advice(push_data_left, Rotation::cur()),
-            push_data_left_inv,
-        );
-
-        let index_length_diff_is_zero = IsZeroChip::configure(
-            meta,
-            |meta| meta.query_fixed(q_enable, Rotation::cur()),
-            |meta| {
-                meta.query_advice(bytecode_table.index, Rotation::cur()) + 1.expr()
-                    - meta.query_advice(length, Rotation::cur())
-            },
-            index_length_diff_inv,
-        );
-
-        // When q_first || q_last ->
-        // assert cur.tag == Header
-        meta.create_gate("first and last row", |meta| {
-            let mut cb = BaseConstraintBuilder::default();
-
-            cb.require_zero(
-                "cur.tag == Header",
-                meta.query_advice(bytecode_table.tag, Rotation::cur()),
-            );
-
-            cb.gate(and::expr(vec![
-                meta.query_fixed(q_enable, Rotation::cur()),
-                or::expr(vec![
-                    meta.query_fixed(q_first, Rotation::cur()),
-                    meta.query_fixed(q_last, Rotation::cur()),
-                ]),
-            ]))
-        });
-
-        // When is_header ->
-        // assert cur.index == 0
-        // assert cur.value == cur.length
-        meta.create_gate("Header row", |meta| {
-            let mut cb = BaseConstraintBuilder::default();
-
-            cb.require_zero(
-                "cur.index == 0",
-                meta.query_advice(bytecode_table.index, Rotation::cur()),
-            );
-
-            cb.require_equal(
-                "cur.value == cur.length",
-                meta.query_advice(bytecode_table.value, Rotation::cur()),
-                meta.query_advice(length, Rotation::cur()),
-            );
-
-            cb.gate(and::expr(vec![
-                meta.query_fixed(q_enable, Rotation::cur()),
-                not::expr(meta.query_fixed(q_last, Rotation::cur())),
-                is_header(meta),
-            ]))
-        });
-
-        // When is_byte ->
-        // assert push_data_size_table_lookup(cur.value, cur.push_data_size)
-        // assert cur.is_code == (cur.push_data_left == 0)
-        meta.create_gate("Byte row", |meta| {
-            let mut cb = BaseConstraintBuilder::default();
-
-            cb.require_equal(
-                "cur.is_code == (cur.push_data_left == 0)",
-                meta.query_advice(bytecode_table.is_code, Rotation::cur()),
-                push_data_left_is_zero.clone().is_zero_expression,
-            );
-
-            cb.gate(and::expr(vec![
-                meta.query_fixed(q_enable, Rotation::cur()),
-                not::expr(meta.query_fixed(q_last, Rotation::cur())),
-                is_byte(meta),
-            ]))
-        });
-        meta.lookup_any(
-            "push_data_size_table_lookup(cur.value, cur.push_data_size)",
-            |meta| {
-                let enable = and::expr(vec![
-                    meta.query_fixed(q_enable, Rotation::cur()),
-                    not::expr(meta.query_fixed(q_last, Rotation::cur())),
-                    is_byte(meta),
-                ]);
-
-                let lookup_columns = vec![value, push_data_size];
-
-                let mut constraints = vec![];
-
-                for i in 0..PUSH_TABLE_WIDTH {
-                    constraints.push((
-                        enable.clone() * meta.query_advice(lookup_columns[i], Rotation::cur()),
-                        meta.query_fixed(push_table[i], Rotation::cur()),
-                    ))
-                }
-                constraints
-            },
-        );
-
-        // When is_header_to_header or q_last ->
-        // assert cur.length == 0
-        // assert cur.hash == EMPTY_HASH
-        meta.create_gate("Header to header row", |meta| {
-            let mut cb = BaseConstraintBuilder::default();
-
-            cb.require_zero(
-                "cur.length == 0",
-                meta.query_advice(length, Rotation::cur()),
-            );
-
-            let empty_hash = rlc::expr(
-                &EMPTY_CODE_HASH_LE.map(|v| Expression::Constant(F::from(v as u64))),
-                challenges.evm_word(),
-            );
-
-            cb.require_equal(
-                "assert cur.hash == EMPTY_HASH",
-                meta.query_advice(bytecode_table.code_hash, Rotation::cur()),
-                empty_hash,
-            );
-
-            cb.gate(and::expr(vec![
-                meta.query_fixed(q_enable, Rotation::cur()),
-                or::expr(vec![
-                    is_header_to_header(meta),
-                    meta.query_fixed(q_last, Rotation::cur()),
-                ]),
-            ]))
-        });
->>>>>>> dbe67c86
 
         let mut push_data_table =
             chiquito2Halo2(push_data_table_circuit(push_data_value, push_data_size));
@@ -340,486 +62,12 @@
 
         circuit.configure(meta);
 
-<<<<<<< HEAD
         Self {
             compiled: circuit,
             push_data_table,
             keccak_table: config.keccak_table,
             minimum_rows: meta.minimum_rows(),
         }
-=======
-            cb.require_equal(
-                "next.hash == cur.hash",
-                meta.query_advice(bytecode_table.code_hash, Rotation::next()),
-                meta.query_advice(bytecode_table.code_hash, Rotation::cur()),
-            );
-
-            cb.require_equal(
-                "next.value_rlc == next.value",
-                meta.query_advice(value_rlc, Rotation::next()),
-                meta.query_advice(bytecode_table.value, Rotation::next()),
-            );
-
-            cb.gate(and::expr(vec![
-                meta.query_fixed(q_enable, Rotation::cur()),
-                not::expr(meta.query_fixed(q_last, Rotation::cur())),
-                is_header_to_byte(meta),
-            ]))
-        });
-
-        // When is_byte_to_byte ->
-        // assert next.length == cur.length
-        // assert next.index == cur.index + 1
-        // assert next.hash == cur.hash
-        // assert next.value_rlc == cur.value_rlc * randomness + next.value
-        // if cur.is_code:
-        //     assert next.push_data_left == cur.push_data_size
-        // else:
-        //     assert next.push_data_left == cur.push_data_left - 1
-        meta.create_gate("Byte to Byte row", |meta| {
-            let mut cb = BaseConstraintBuilder::default();
-
-            cb.require_equal(
-                "next.length == cur.length",
-                meta.query_advice(length, Rotation::next()),
-                meta.query_advice(length, Rotation::cur()),
-            );
-
-            cb.require_equal(
-                "next.index == cur.index + 1",
-                meta.query_advice(bytecode_table.index, Rotation::next()),
-                meta.query_advice(bytecode_table.index, Rotation::cur()) + 1.expr(),
-            );
-
-            cb.require_equal(
-                "next.hash == cur.hash",
-                meta.query_advice(bytecode_table.code_hash, Rotation::next()),
-                meta.query_advice(bytecode_table.code_hash, Rotation::cur()),
-            );
-
-            cb.require_equal(
-                "next.value_rlc == cur.value_rlc * randomness + next.value",
-                meta.query_advice(value_rlc, Rotation::next()),
-                meta.query_advice(value_rlc, Rotation::cur()) * challenges.keccak_input()
-                    + meta.query_advice(value, Rotation::next()),
-            );
-
-            cb.require_equal(
-                "next.push_data_left == cur.is_code ? cur.push_data_size : cur.push_data_left - 1",
-                meta.query_advice(push_data_left, Rotation::next()),
-                select::expr(
-                    meta.query_advice(bytecode_table.is_code, Rotation::cur()),
-                    meta.query_advice(push_data_size, Rotation::cur()),
-                    meta.query_advice(push_data_left, Rotation::cur()) - 1.expr(),
-                ),
-            );
-
-            cb.gate(and::expr(vec![
-                meta.query_fixed(q_enable, Rotation::cur()),
-                not::expr(meta.query_fixed(q_last, Rotation::cur())),
-                is_byte_to_byte(meta),
-            ]))
-        });
-
-        // When cur.tag == Byte and cur.index + 1 == cur.length ->
-        // assert next.tag == Header
-        meta.create_gate("cur.tag == Byte and cur.index + 1 == cur.length", |meta| {
-            let mut cb = BaseConstraintBuilder::default();
-
-            cb.require_zero(
-                "next.tag == Header",
-                meta.query_advice(bytecode_table.tag, Rotation::next()),
-            );
-
-            cb.gate(and::expr(vec![
-                meta.query_fixed(q_enable, Rotation::cur()),
-                meta.query_advice(bytecode_table.tag, Rotation::cur()),
-                index_length_diff_is_zero.clone().is_zero_expression,
-            ]))
-        });
-
-        // When is_byte_to_header ->
-        // assert cur.index + 1 == cur.length
-        // assert keccak256_table_lookup(cur.hash, cur.length, cur.value_rlc)
-        meta.create_gate("Byte to Header row", |meta| {
-            let mut cb = BaseConstraintBuilder::default();
-
-            cb.require_equal(
-                "cur.index + 1 == cur.length",
-                meta.query_advice(bytecode_table.index, Rotation::cur()) + 1.expr(),
-                meta.query_advice(length, Rotation::cur()),
-            );
-
-            cb.gate(and::expr(vec![
-                meta.query_fixed(q_enable, Rotation::cur()),
-                not::expr(meta.query_fixed(q_last, Rotation::cur())),
-                is_byte_to_header(meta),
-            ]))
-        });
-        meta.lookup_any(
-            "keccak256_table_lookup(cur.value_rlc, cur.length, cur.hash)",
-            |meta| {
-                let enable = and::expr(vec![
-                    meta.query_fixed(q_enable, Rotation::cur()),
-                    not::expr(meta.query_fixed(q_last, Rotation::cur())),
-                    is_byte_to_header(meta),
-                ]);
-
-                let mut constraints = vec![(
-                    enable.clone(),
-                    meta.query_advice(keccak_table.is_enabled, Rotation::cur()),
-                )];
-
-                for (circuit_column, table_column) in
-                    keccak_table.match_columns(value_rlc, length, bytecode_table.code_hash)
-                {
-                    constraints.push((
-                        enable.clone() * meta.query_advice(circuit_column, Rotation::cur()),
-                        meta.query_advice(table_column, Rotation::cur()),
-                    ))
-                }
-
-                constraints
-            },
-        );
-
-        let push_data_left_is_zero = IsZeroChip::construct(push_data_left_is_zero);
-        let index_length_diff_is_zero = IsZeroChip::construct(index_length_diff_is_zero);
-
-        BytecodeCircuitConfig {
-            minimum_rows: meta.minimum_rows(),
-            q_enable,
-            q_first,
-            q_last,
-            bytecode_table,
-            push_data_left,
-            value_rlc,
-            length,
-            push_data_size,
-            push_data_left_is_zero,
-            index_length_diff_is_zero,
-            push_table,
-            keccak_table,
-        }
-    }
-}
-
-impl<F: Field> BytecodeCircuitConfig<F> {
-    pub(crate) fn assign_internal(
-        &self,
-        layouter: &mut impl Layouter<F>,
-        size: usize,
-        witness: &[UnrolledBytecode<F>],
-        overwrite: &UnrolledBytecode<F>,
-        challenges: &Challenges<Value<F>>,
-        fail_fast: bool,
-    ) -> Result<(), Error> {
-        // Subtract the unusable rows from the size
-        assert!(size > self.minimum_rows);
-        let last_row_offset = size - self.minimum_rows + 1;
-
-        trace!(
-            "size: {}, minimum_rows: {}, last_row_offset:{}",
-            size,
-            self.minimum_rows,
-            last_row_offset
-        );
-
-        layouter.assign_region(
-            || "assign bytecode",
-            |mut region| {
-                // annotate columns
-                self.annotate_circuit(&mut region);
-
-                let mut offset = 0;
-                for bytecode in witness.iter() {
-                    self.assign_bytecode(
-                        &mut region,
-                        bytecode,
-                        challenges,
-                        &mut offset,
-                        last_row_offset,
-                        fail_fast,
-                    )?;
-                }
-
-                // Padding
-                for idx in offset..=last_row_offset {
-                    self.set_padding_row(&mut region, challenges, idx, last_row_offset)?;
-                }
-
-                // Overwrite the witness assignment by using the values in the `overwrite`
-                // parameter.  This is used to explicitly set intermediate witness values for
-                // negative tests.
-                let mut value_rlc = challenges.keccak_input().map(|_| F::ZERO);
-                for (offset, row) in overwrite.rows.iter().enumerate() {
-                    for (name, column, value) in [
-                        ("tag", self.bytecode_table.tag, row.tag),
-                        ("index", self.bytecode_table.index, row.index),
-                        ("is_code", self.bytecode_table.is_code, row.is_code),
-                        ("value", self.bytecode_table.value, row.value),
-                        ("length", self.length, F::from(overwrite.bytes.len() as u64)),
-                    ] {
-                        region.assign_advice(
-                            || format!("assign {} {}", name, offset),
-                            column,
-                            offset,
-                            || Value::known(value),
-                        )?;
-                    }
-
-                    if row.tag == F::ONE {
-                        value_rlc.as_mut().zip(challenges.keccak_input()).map(
-                            |(value_rlc, challenge)| {
-                                *value_rlc = *value_rlc * challenge + row.value
-                            },
-                        );
-                    } else {
-                        value_rlc = challenges.keccak_input().map(|_| F::ZERO);
-                    }
-
-                    let code_hash = challenges
-                        .evm_word()
-                        .map(|challenge| rlc::value(&row.code_hash.to_le_bytes(), challenge));
-                    for (name, column, value) in [
-                        ("code_hash", self.bytecode_table.code_hash, code_hash),
-                        ("value_rlc", self.value_rlc, value_rlc),
-                    ] {
-                        region.assign_advice(
-                            || format!("assign {} {}", name, offset),
-                            column,
-                            offset,
-                            || value,
-                        )?;
-                    }
-                }
-                Ok(())
-            },
-        )
-    }
-
-    fn assign_bytecode(
-        &self,
-        region: &mut Region<'_, F>,
-        bytecode: &UnrolledBytecode<F>,
-        challenges: &Challenges<Value<F>>,
-        offset: &mut usize,
-        last_row_offset: usize,
-        fail_fast: bool,
-    ) -> Result<(), Error> {
-        // Run over all the bytes
-        let mut push_data_left = 0;
-        let mut next_push_data_left = 0;
-        let mut push_data_size = 0;
-        let mut value_rlc = challenges.keccak_input().map(|_| F::ZERO);
-        let length = F::from(bytecode.bytes.len() as u64);
-
-        // Code hash with challenge is calculated only using the first row of the
-        // bytecode (header row), the rest of the code_hash in other rows are ignored.
-        let code_hash = challenges
-            .evm_word()
-            .map(|challenge| rlc::value(&bytecode.rows[0].code_hash.to_le_bytes(), challenge));
-
-        for (idx, row) in bytecode.rows.iter().enumerate() {
-            if fail_fast && *offset > last_row_offset {
-                log::error!(
-                    "Bytecode Circuit: offset={} > last_row_offset={}",
-                    offset,
-                    last_row_offset
-                );
-                return Err(Error::Synthesis);
-            }
-
-            // Track which byte is an opcode and which is push
-            // data
-            if idx > 0 {
-                let is_code = push_data_left == 0;
-
-                push_data_size = get_push_size(row.value.get_lower_128() as u8);
-
-                next_push_data_left = if is_code {
-                    push_data_size
-                } else {
-                    push_data_left - 1
-                };
-
-                value_rlc
-                    .as_mut()
-                    .zip(challenges.keccak_input())
-                    .map(|(value_rlc, challenge)| *value_rlc = *value_rlc * challenge + row.value);
-            }
-
-            // Set the data for this row
-            if *offset < last_row_offset {
-                let row = BytecodeCircuitRow {
-                    offset: *offset,
-                    last_row_offset,
-                    code_hash,
-                    tag: row.tag,
-                    index: row.index,
-                    is_code: row.is_code,
-                    value: row.value,
-                    push_data_left,
-                    value_rlc,
-                    length,
-                    push_data_size: F::from(push_data_size),
-                };
-                self.set_row(region, row.clone())?;
-
-                trace!("bytecode.set_row({:?})", row);
-
-                *offset += 1;
-                push_data_left = next_push_data_left
-            }
-            if *offset == last_row_offset {
-                self.set_padding_row(region, challenges, *offset, last_row_offset)?;
-            }
-        }
-
-        Ok(())
-    }
-
-    fn set_padding_row(
-        &self,
-        region: &mut Region<'_, F>,
-        challenges: &Challenges<Value<F>>,
-        offset: usize,
-        last_row_offset: usize,
-    ) -> Result<(), Error> {
-        let empty_hash = challenges
-            .evm_word()
-            .map(|challenge| rlc::value(EMPTY_CODE_HASH_LE.as_ref(), challenge));
-
-        self.set_row(
-            region,
-            BytecodeCircuitRow {
-                offset,
-                last_row_offset,
-                code_hash: empty_hash,
-                tag: F::from(BytecodeFieldTag::Header as u64),
-                value_rlc: Value::known(F::ZERO),
-                ..Default::default()
-            },
-        )
-    }
-
-    fn set_row(&self, region: &mut Region<'_, F>, row: BytecodeCircuitRow<F>) -> Result<(), Error> {
-        let offset = row.offset;
-        // q_enable
-        region.assign_fixed(
-            || format!("assign q_enable {}", offset),
-            self.q_enable,
-            offset,
-            || Value::known(F::from(row.enable().into())),
-        )?;
-
-        // q_first
-        region.assign_fixed(
-            || format!("assign q_first {}", offset),
-            self.q_first,
-            offset,
-            || Value::known(F::from((offset == 0).into())),
-        )?;
-
-        // q_last
-        region.assign_fixed(
-            || format!("assign q_last {}", offset),
-            self.q_last,
-            offset,
-            || Value::known(F::from(row.last().into())),
-        )?;
-
-        // Advices
-        for (name, column, value) in [
-            ("tag", self.bytecode_table.tag, row.tag),
-            ("index", self.bytecode_table.index, row.index),
-            ("is_code", self.bytecode_table.is_code, row.is_code),
-            ("value", self.bytecode_table.value, row.value),
-            (
-                "push_data_left",
-                self.push_data_left,
-                F::from(row.push_data_left),
-            ),
-            ("length", self.length, row.length),
-            ("push_data_size", self.push_data_size, row.push_data_size),
-        ] {
-            region.assign_advice(
-                || format!("assign {} {}", name, offset),
-                column,
-                offset,
-                || Value::known(value),
-            )?;
-        }
-        for (name, column, value) in [
-            ("code_hash", self.bytecode_table.code_hash, row.code_hash),
-            ("value_rlc", self.value_rlc, row.value_rlc),
-        ] {
-            region.assign_advice(
-                || format!("assign {} {}", name, offset),
-                column,
-                offset,
-                || value,
-            )?;
-        }
-
-        self.push_data_left_is_zero.assign(
-            region,
-            offset,
-            Value::known(F::from(row.push_data_left)),
-        )?;
-
-        self.index_length_diff_is_zero
-            .assign(region, offset, Value::known(row.diff()))?;
-
-        Ok(())
-    }
-
-    fn annotate_circuit(&self, region: &mut Region<F>) {
-        self.bytecode_table.annotate_columns_in_region(region);
-        self.keccak_table.annotate_columns_in_region(region);
-
-        self.push_data_left_is_zero
-            .annotate_columns_in_region(region, "BYTECODE");
-        self.index_length_diff_is_zero
-            .annotate_columns_in_region(region, "BYTECODE");
-        region.name_column(|| "BYTECODE_q_enable", self.q_enable);
-        region.name_column(|| "BYTECODE_q_first", self.q_first);
-        region.name_column(|| "BYTECODE_q_last", self.q_last);
-        region.name_column(|| "BYTECODE_length", self.length);
-        region.name_column(|| "BYTECODE_push_data_left", self.push_data_left);
-        region.name_column(|| "BYTECODE_push_data_size", self.push_data_size);
-        region.name_column(|| "BYTECODE_value_rlc", self.value_rlc);
-    }
-
-    /// load fixed tables
-    pub(crate) fn load_aux_tables(&self, layouter: &mut impl Layouter<F>) -> Result<(), Error> {
-        // push table: BYTE -> NUM_PUSHED:
-        // [0, OpcodeId::PUSH1] -> 0
-        // [OpcodeId::PUSH1, OpcodeId::PUSH32] -> [1..32]
-        // [OpcodeId::PUSH32, 256] -> 0
-        layouter.assign_region(
-            || "push table",
-            |mut region| {
-                for byte in 0usize..256 {
-                    let push_size = get_push_size(byte as u8);
-                    for (name, column, value) in &[
-                        ("byte", self.push_table[0], byte as u64),
-                        ("push_size", self.push_table[1], push_size),
-                    ] {
-                        region.assign_fixed(
-                            || format!("Push table assign {} {}", name, byte),
-                            *column,
-                            byte,
-                            || Value::known(F::from(*value)),
-                        )?;
-                    }
-                }
-                Ok(())
-            },
-        )?;
-
-        Ok(())
->>>>>>> dbe67c86
     }
 }
 
