--- conflicted
+++ resolved
@@ -147,20 +147,15 @@
 pub mod test {
     use super::*;
     use crate::{
-<<<<<<< HEAD
+        copy_circuit::CopyCircuit,
         evm_circuit::{table::FixedTableTag, witness::Block, EvmCircuit},
-        table::{load_block, load_bytecodes, load_rws, load_txs, BlockTable, RwTable},
-        util::power_of_randomness_from_instance,
-=======
-        copy_circuit::CopyCircuit,
         evm_circuit::{
             table::FixedTableTag,
             witness::{Block, BlockContext, Bytecode, RwMap, Transaction},
             EvmCircuit,
         },
-        rw_table::RwTable,
-        util::Expr,
->>>>>>> b3755305
+        table::{load_block, load_bytecodes, load_rws, load_txs, BlockTable, RwTable},
+        util::{power_of_randomness_from_instance, Expr},
     };
     use eth_types::{Field, Word};
     use halo2_proofs::{
@@ -198,14 +193,9 @@
     pub struct TestCircuitConfig<F> {
         tx_table: TxTable,
         rw_table: RwTable,
-<<<<<<< HEAD
         bytecode_table: BytecodeTable,
         block_table: BlockTable,
-=======
-        bytecode_table: [Column<Advice>; 5],
-        block_table: [Column<Advice>; 3],
         copy_table: CopyCircuit<F>,
->>>>>>> b3755305
         evm_circuit: EvmCircuit<F>,
     }
 
@@ -235,9 +225,9 @@
         fn configure(meta: &mut ConstraintSystem<F>) -> Self::Config {
             let tx_table = TxTable::construct(meta);
             let rw_table = RwTable::construct(meta);
-<<<<<<< HEAD
             let bytecode_table = BytecodeTable::construct(meta);
             let block_table = BlockTable::construct(meta);
+            let copy_table = CopyCircuit::configure(meta, &tx_table, &rw_table, &bytecode_table);
 
             let power_of_randomness = power_of_randomness_from_instance(meta);
             let evm_circuit = EvmCircuit::configure(
@@ -248,38 +238,12 @@
                 &bytecode_table,
                 &block_table,
             );
-=======
-            let bytecode_table = [(); 5].map(|_| meta.advice_column());
-            let block_table = [(); 3].map(|_| meta.advice_column());
-            let copy_table = CopyCircuit::configure(meta, &tx_table, &rw_table, &bytecode_table);
-
-            // This gate is used just to get the array of expressions from the power of
-            // randomness instance column, so that later on we don't need to query
-            // columns everywhere, and can pass the power of randomness array
-            // expression everywhere.  The gate itself doesn't add any constraints.
-            let power_of_randomness = {
-                let columns = [(); 31].map(|_| meta.instance_column());
-                let mut power_of_randomness = None;
-
-                meta.create_gate("", |meta| {
-                    power_of_randomness =
-                        Some(columns.map(|column| meta.query_instance(column, Rotation::cur())));
-
-                    [0.expr()]
-                });
-
-                power_of_randomness.unwrap()
-            };
->>>>>>> b3755305
 
             Self::Config {
                 tx_table,
                 rw_table,
                 bytecode_table,
                 block_table,
-<<<<<<< HEAD
-                evm_circuit,
-=======
                 copy_table,
                 evm_circuit: EvmCircuit::configure(
                     meta,
@@ -290,7 +254,6 @@
                     &block_table,
                     &copy_table,
                 ),
->>>>>>> b3755305
             }
         }
 
@@ -327,11 +290,7 @@
                 &self.block.context,
                 self.block.randomness,
             )?;
-<<<<<<< HEAD
-=======
-            config.load_block(&mut layouter, &self.block.context, self.block.randomness)?;
             config.copy_table.assign_block(&mut layouter, &self.block)?;
->>>>>>> b3755305
             config
                 .evm_circuit
                 .assign_block_exact(&mut layouter, &self.block)
