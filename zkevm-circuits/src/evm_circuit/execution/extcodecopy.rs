--- conflicted
+++ resolved
@@ -49,10 +49,7 @@
         let external_address_word = cb.query_word_rlc();
         let external_address =
             from_bytes::expr(&external_address_word.cells[..N_BYTES_ACCOUNT_ADDRESS]);
-<<<<<<< HEAD
-=======
-
->>>>>>> d4b790e9
+
         let memory_offset = cb.query_cell_phase2();
         let data_offset = cb.query_word_rlc();
         let memory_length = cb.query_word_rlc();
@@ -159,15 +156,8 @@
 
         let [external_address, memory_offset, data_offset, memory_length] =
             [0, 1, 2, 3].map(|idx| block.rws[step.rw_indices[idx]].stack_value());
-<<<<<<< HEAD
-
         self.external_address_word
             .assign(region, offset, Some(external_address.to_le_bytes()))?;
-
-=======
-        self.external_address_word
-            .assign(region, offset, Some(external_address.to_le_bytes()))?;
->>>>>>> d4b790e9
         let memory_address =
             self.memory_address
                 .assign(region, offset, memory_offset, memory_length)?;
