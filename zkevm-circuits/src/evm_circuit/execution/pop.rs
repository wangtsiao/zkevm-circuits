use crate::{
    evm_circuit::{
        execution::ExecutionGadget,
        step::ExecutionState,
        util::{
            common_gadget::SameContextGadget,
            constraint_builder::{ConstraintBuilder, StepStateTransition, Transition::Delta},
<<<<<<< HEAD
            CachedRegion, Cell, CellType,
=======
            CachedRegion, Cell,
>>>>>>> b8a3ae41
        },
        witness::{Block, Call, ExecStep, Transaction},
    },
    util::Expr,
};
use bus_mapping::evm::OpcodeId;
use eth_types::Field;
use halo2_proofs::plonk::Error;

#[derive(Clone, Debug)]
pub(crate) struct PopGadget<F> {
    same_context: SameContextGadget<F>,
    phase2_value: Cell<F>,
}

impl<F: Field> ExecutionGadget<F> for PopGadget<F> {
    const NAME: &'static str = "POP";

    const EXECUTION_STATE: ExecutionState = ExecutionState::POP;

    fn configure(cb: &mut ConstraintBuilder<F>) -> Self {
<<<<<<< HEAD
        let phase2_value = cb.query_cell_with_type(CellType::StoragePhase2);
=======
        let phase2_value = cb.query_cell_phase2();
>>>>>>> b8a3ae41

        // Pop the value from the stack
        cb.stack_pop(phase2_value.expr());

        // State transition
        let step_state_transition = StepStateTransition {
            rw_counter: Delta(1.expr()),
            program_counter: Delta(1.expr()),
            stack_pointer: Delta(1.expr()),
            gas_left: Delta(-OpcodeId::POP.constant_gas_cost().expr()),
            ..Default::default()
        };
        let opcode = cb.query_cell();
        let same_context = SameContextGadget::construct(cb, opcode, step_state_transition);

        Self {
            same_context,
            phase2_value,
        }
    }

    fn assign_exec_step(
        &self,
        region: &mut CachedRegion<'_, '_, F>,
        offset: usize,
        block: &Block<F>,
        _: &Transaction,
        _: &Call,
        step: &ExecStep,
    ) -> Result<(), Error> {
        self.same_context.assign_exec_step(region, offset, step)?;

        let value = block.rws[step.rw_indices[0]].stack_value();
        self.phase2_value
            .assign(region, offset, region.word_rlc(value))?;

        Ok(())
    }
}

#[cfg(test)]
mod test {
    use crate::{evm_circuit::test::rand_word, test_util::run_test_circuits};
    use eth_types::{bytecode, Word};
    use mock::TestContext;

    fn test_ok(value: Word) {
        let bytecode = bytecode! {
            PUSH32(value)
            POP
            STOP
        };

        assert_eq!(
            run_test_circuits(
                TestContext::<2, 1>::simple_ctx_with_bytecode(bytecode).unwrap(),
                None
            ),
            Ok(())
        );
    }

    #[test]
    fn pop_gadget_simple() {
        test_ok(Word::from(0x030201));
    }

    #[test]
    fn pop_gadget_rand() {
        test_ok(rand_word());
    }

    fn test_stack_underflow(value: Word) {
        let bytecode = bytecode! {
            PUSH32(value)
            POP
            POP
            STOP
        };

        assert_eq!(
            run_test_circuits(
                TestContext::<2, 1>::simple_ctx_with_bytecode(bytecode).unwrap(),
                None
            ),
            Ok(())
        );
    }

    #[test]
    fn pop_gadget_underflow() {
        test_stack_underflow(Word::from(0x030201));
        test_stack_underflow(Word::from(0xab));
    }
}<|MERGE_RESOLUTION|>--- conflicted
+++ resolved
@@ -5,11 +5,7 @@
         util::{
             common_gadget::SameContextGadget,
             constraint_builder::{ConstraintBuilder, StepStateTransition, Transition::Delta},
-<<<<<<< HEAD
-            CachedRegion, Cell, CellType,
-=======
             CachedRegion, Cell,
->>>>>>> b8a3ae41
         },
         witness::{Block, Call, ExecStep, Transaction},
     },
@@ -31,11 +27,7 @@
     const EXECUTION_STATE: ExecutionState = ExecutionState::POP;
 
     fn configure(cb: &mut ConstraintBuilder<F>) -> Self {
-<<<<<<< HEAD
-        let phase2_value = cb.query_cell_with_type(CellType::StoragePhase2);
-=======
         let phase2_value = cb.query_cell_phase2();
->>>>>>> b8a3ae41
 
         // Pop the value from the stack
         cb.stack_pop(phase2_value.expr());
