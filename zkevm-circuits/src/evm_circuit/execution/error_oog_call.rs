use crate::table::{AccountFieldTag, CallContextFieldTag};
use crate::util::Expr;
use crate::{
    evm_circuit::{
        execution::ExecutionGadget,
        param::N_BYTES_GAS,
        step::ExecutionState,
        util::{
            common_gadget::{CommonCallGadget, RestoreContextGadget},
            constraint_builder::{
                ConstraintBuilder, StepStateTransition,
                Transition::{Delta, Same},
            },
            math_gadget::LtGadget,
            CachedRegion, Cell, Word,
        },
<<<<<<< HEAD
        witness::{Block, Call, ExecStep, Transaction},
=======
        from_bytes,
        math_gadget::{BatchedIsZeroGadget, IsEqualGadget, IsZeroGadget, LtGadget},
        memory_gadget::{MemoryAddressGadget, MemoryExpansionGadget},
        select, sum, CachedRegion, Cell, CellType, Word,
>>>>>>> 6d126832
    },
    witness::Rw,
};
use bus_mapping::evm::OpcodeId;
use eth_types::{Field, ToLittleEndian, U256};
use halo2_proofs::{circuit::Value, plonk::Error};

#[derive(Clone, Debug)]
pub(crate) struct ErrorOOGCallGadget<F> {
    opcode: Cell<F>,
    tx_id: Cell<F>,
    is_static: Cell<F>,
    call: CommonCallGadget<F, true>,
    is_warm: Cell<F>,
    balance: Word<F>,
<<<<<<< HEAD
=======
    callee_nonce: Cell<F>,
    phase2_callee_code_hash: Cell<F>,
    is_empty_nonce_and_balance: BatchedIsZeroGadget<F, 2>,
    is_empty_code_hash: IsEqualGadget<F>,
>>>>>>> 6d126832
    insufficient_gas: LtGadget<F, N_BYTES_GAS>,
    restore_context: RestoreContextGadget<F>,
}

impl<F: Field> ExecutionGadget<F> for ErrorOOGCallGadget<F> {
    const NAME: &'static str = "ErrorOutOfGasCall";

    const EXECUTION_STATE: ExecutionState = ExecutionState::ErrorOutOfGasCALL;

    fn configure(cb: &mut ConstraintBuilder<F>) -> Self {
        let opcode = cb.query_cell();
        cb.opcode_lookup(opcode.expr(), 1.expr());
        // TODO: add CallCode etc. when handle ErrorOutOfGasCALLCODE in furture
        // implementation
        cb.require_equal(
            "ErrorOutOfGasCall opcode is Call",
            opcode.expr(),
            OpcodeId::CALL.expr(),
        );

<<<<<<< HEAD
=======
        let gas_word = cb.query_word_rlc();
        let callee_address_word = cb.query_word_rlc();
        let value = cb.query_word_rlc();
        let cd_offset = cb.query_cell();
        let cd_length = cb.query_word_rlc();
        let rd_offset = cb.query_cell();
        let rd_length = cb.query_word_rlc();
        let balance = cb.query_word_rlc();

>>>>>>> 6d126832
        let tx_id = cb.call_context(None, CallContextFieldTag::TxId);
        let is_static = cb.call_context(None, CallContextFieldTag::IsStatic);
        let call_gadget = CommonCallGadget::construct(cb, 1.expr(), 0.expr(), 0.expr());

        // Add callee to access list
        let is_warm = cb.query_bool();
        cb.account_access_list_read(
            tx_id.expr(),
            call_gadget.callee_address_expr(),
            is_warm.expr(),
        );

        let balance = cb.query_word();
        cb.account_read(
            call_gadget.callee_address_expr(),
            AccountFieldTag::Balance,
            balance.expr(),
        );

        // Verify gas cost
<<<<<<< HEAD
        let gas_cost = call_gadget.gas_cost_expr(cb, is_warm.expr(), 1.expr());

        // Check if the amount of gas available is less than the amount of gas required
=======
        let [callee_nonce, phase2_callee_code_hash] = [
            (AccountFieldTag::Nonce, CellType::StoragePhase1),
            (AccountFieldTag::CodeHash, CellType::StoragePhase2),
        ]
        .map(|(field_tag, cell_type)| {
            let value = cb.query_cell_with_type(cell_type);
            cb.account_read(callee_address.clone(), field_tag, value.expr());
            value
        });
        let is_empty_nonce_and_balance =
            BatchedIsZeroGadget::construct(cb, [callee_nonce.expr(), balance.expr()]);
        let is_empty_code_hash =
            IsEqualGadget::construct(cb, phase2_callee_code_hash.expr(), cb.empty_hash_rlc());
        let is_empty_account = is_empty_nonce_and_balance.expr() * is_empty_code_hash.expr();
        // Sum up gas cost
        let gas_cost = select::expr(
            is_warm.expr(),
            GasCost::WARM_ACCESS.expr(),
            GasCost::COLD_ACCOUNT_ACCESS.expr(),
        ) + has_value
            * (GasCost::CALL_WITH_VALUE.expr() + is_empty_account * GasCost::NEW_ACCOUNT.expr())
            + memory_expansion.gas_cost();

        // Check if the amount of gas available is less than the amount of gas
        // required
>>>>>>> 6d126832
        let insufficient_gas = LtGadget::construct(cb, cb.curr.state.gas_left.expr(), gas_cost);
        cb.require_equal(
            "gas left is less than gas required ",
            insufficient_gas.expr(),
            1.expr(),
        );

        // current call must be failed.
        cb.call_context_lookup(false.expr(), None, CallContextFieldTag::IsSuccess, 0.expr());

        // Go to EndTx only when is_root
        let is_to_end_tx = cb.next.execution_state_selector([ExecutionState::EndTx]);
        cb.require_equal(
            "Go to EndTx only when is_root",
            cb.curr.state.is_root.expr(),
            is_to_end_tx,
        );

        // When it's a root call
        cb.condition(cb.curr.state.is_root.expr(), |cb| {
            // Do step state transition
            cb.require_step_state_transition(StepStateTransition {
                call_id: Same,
                rw_counter: Delta(14.expr() + cb.curr.state.reversible_write_counter.expr()),

                ..StepStateTransition::any()
            });
        });

        // When it's an internal call, need to restore caller's state as finishing this
        // call. Restore caller state to next StepState
        let restore_context = cb.condition(1.expr() - cb.curr.state.is_root.expr(), |cb| {
            RestoreContextGadget::construct(
                cb,
                0.expr(),
                0.expr(),
                0.expr(),
                0.expr(),
                0.expr(),
                0.expr(),
            )
        });

        Self {
            opcode,
            tx_id,
            is_static,
            call: call_gadget,
            is_warm,
            balance,
<<<<<<< HEAD
=======
            callee_nonce,
            phase2_callee_code_hash,
            is_empty_nonce_and_balance,
            is_empty_code_hash,
>>>>>>> 6d126832
            insufficient_gas,
            restore_context,
        }
    }

    fn assign_exec_step(
        &self,
        region: &mut CachedRegion<'_, '_, F>,
        offset: usize,
        block: &Block<F>,
        _tx: &Transaction,
        call: &Call,
        step: &ExecStep,
    ) -> Result<(), Error> {
        let opcode = step.opcode.unwrap();
        let [tx_id, is_static] =
            [step.rw_indices[0], step.rw_indices[1]].map(|idx| block.rws[idx].call_context_value());
        let stack_index = 2;
        let [gas, callee_address, value, cd_offset, cd_length, rd_offset, rd_length] = [
            step.rw_indices[stack_index],
            step.rw_indices[stack_index + 1],
            step.rw_indices[stack_index + 2],
            step.rw_indices[stack_index + 3],
            step.rw_indices[stack_index + 4],
            step.rw_indices[stack_index + 5],
            step.rw_indices[stack_index + 6],
        ]
        .map(|idx| block.rws[idx].stack_value());

        let (is_warm, is_warm_prev) = block.rws[step.rw_indices[10]].tx_access_list_value_pair();
        let callee_balance_pair = block.rws[step.rw_indices[11]].account_value_pair();
        let (callee_code_hash, callee_exists) = match block.rws[step.rw_indices[12]] {
            Rw::Account {
                field_tag: AccountFieldTag::CodeHash,
                value,
                ..
            } => (value.to_le_bytes(), true),
            Rw::Account {
                field_tag: AccountFieldTag::NonExisting,
                ..
            } => (*EMPTY_HASH_LE, false),
            _ => unreachable!(),
        };
        let callee_code_hash_word = Word::random_linear_combine(callee_code_hash, block.randomness);
        let (memory_expansion_gas_cost, _) = self.call.assign(
            region,
            offset,
            gas,
            callee_address,
            value,
            U256::from(0),
            cd_offset,
            cd_length,
            rd_offset,
            rd_length,
            step.memory_word_size(),
            block.randomness,
            callee_code_hash_word,
            F::from(callee_exists),
        )?;

        self.opcode
            .assign(region, offset, Value::known(F::from(opcode.as_u64())))?;

        self.tx_id
            .assign(region, offset, Value::known(F::from(tx_id.low_u64())))?;

        self.is_static
            .assign(region, offset, Value::known(F::from(is_static.low_u64())))?;

        self.is_warm
            .assign(region, offset, Value::known(F::from(is_warm as u64)))?;

<<<<<<< HEAD
        // new assignment
        self.balance
            .assign(region, offset, Some(callee_balance_pair.0.to_le_bytes()))?;
        let has_value = !value.is_zero();
        let gas_cost = self.call.cal_gas_cost_for_assignment(
            memory_expansion_gas_cost,
            is_warm_prev,
            true,
            has_value,
            !callee_exists,
        )?;
=======
        self.value_is_zero
            .assign(region, offset, sum::value(&value.to_le_bytes()))?;

        let cd_address = self
            .cd_address
            .assign(region, offset, cd_offset, cd_length)?;
        let rd_address = self
            .rd_address
            .assign(region, offset, rd_offset, rd_length)?;
        let (_, memory_expansion_gas_cost) = self.memory_expansion.assign(
            region,
            offset,
            step.memory_word_size(),
            [cd_address, rd_address],
        )?;

        // new assignment
        self.balance
            .assign(region, offset, Some(callee_balance_pair.0.to_le_bytes()))?;

        self.callee_nonce.assign(
            region,
            offset,
            Value::known(
                callee_nonce
                    .to_scalar()
                    .expect("unexpected U256 -> Scalar conversion failure"),
            ),
        )?;
        self.phase2_callee_code_hash
            .assign(region, offset, region.word_rlc(callee_code_hash))?;
        let is_empty_nonce_and_balance = self.is_empty_nonce_and_balance.assign_value(
            region,
            offset,
            [
                Value::known(F::from(callee_nonce.low_u64())),
                region.word_rlc(callee_balance_pair.1),
            ],
        )?;
        let is_empty_code_hash = self.is_empty_code_hash.assign_value(
            region,
            offset,
            region.word_rlc(callee_code_hash),
            region.empty_hash_rlc(),
        )?;
        let is_empty_account = is_empty_nonce_and_balance * is_empty_code_hash;
        let has_value = !value.is_zero();
        let gas_cost = if is_warm_prev {
            Value::known(F::from(GasCost::WARM_ACCESS.as_u64()))
        } else {
            Value::known(F::from(GasCost::COLD_ACCOUNT_ACCESS.as_u64()))
        } + if has_value {
            Value::known(F::from(GasCost::CALL_WITH_VALUE.as_u64()))
                + is_empty_account * Value::known(F::from(GasCost::NEW_ACCOUNT.as_u64()))
        } else {
            Value::known(F::from(0))
        } + Value::known(F::from(memory_expansion_gas_cost));
>>>>>>> 6d126832

        self.insufficient_gas.assign_value(
            region,
            offset,
            Value::known(F::from(step.gas_left)),
            gas_cost,
        )?;

        self.restore_context
            .assign(region, offset, block, call, step, 14)?;
        Ok(())
    }
}

#[cfg(test)]
mod test {
    use crate::evm_circuit::{test::run_test_circuit, witness::block_convert};
    use eth_types::{address, bytecode};
    use eth_types::{bytecode::Bytecode, evm_types::OpcodeId, geth_types::Account};
    use eth_types::{Address, ToWord, Word};
    use halo2_proofs::halo2curves::bn256::Fr;
    use itertools::Itertools;
    use mock::TestContext;
    use std::default::Default;

    #[derive(Clone, Copy, Debug, Default)]
    struct Stack {
        gas: u64,
        value: Word,
        cd_offset: u64,
        cd_length: u64,
        rd_offset: u64,
        rd_length: u64,
    }

    fn caller(stack: Stack, caller_is_success: bool) -> Account {
        let terminator = if caller_is_success {
            OpcodeId::RETURN
        } else {
            OpcodeId::REVERT
        };

        // Call twice for testing both cold and warm access
        let bytecode = bytecode! {
            PUSH32(Word::from(stack.rd_length))
            PUSH32(Word::from(stack.rd_offset))
            PUSH32(Word::from(stack.cd_length))
            PUSH32(Word::from(stack.cd_offset))
            PUSH32(stack.value)
            PUSH32(Address::repeat_byte(0xff).to_word())
            PUSH32(Word::from(stack.gas))
            CALL
            PUSH1(0)
            PUSH1(0)
            .write_op(terminator)
        };

        Account {
            address: Address::repeat_byte(0xfe),
            balance: Word::from(10).pow(20.into()),
            code: bytecode.to_vec().into(),
            ..Default::default()
        }
    }

    fn callee(code: Bytecode) -> Account {
        let code = code.to_vec();
        let is_empty = code.is_empty();
        Account {
            address: Address::repeat_byte(0xff),
            code: code.into(),
            nonce: if is_empty { 0 } else { 1 }.into(),
            balance: if is_empty { 0 } else { 0xdeadbeefu64 }.into(),
            ..Default::default()
        }
    }

    fn test_oog(caller: Account, callee: Account, is_root: bool) {
        let tx_gas = if is_root { 21100 } else { 25000 };
        let block = TestContext::<3, 1>::new(
            None,
            |accs| {
                accs[0]
                    .address(address!("0x000000000000000000000000000000000000cafe"))
                    .balance(Word::from(10u64.pow(19)));
                accs[1]
                    .address(caller.address)
                    .code(caller.code)
                    .nonce(caller.nonce)
                    .balance(caller.balance);
                accs[2]
                    .address(callee.address)
                    .code(callee.code)
                    .nonce(callee.nonce)
                    .balance(callee.balance);
            },
            |mut txs, accs| {
                txs[0]
                    .from(accs[0].address)
                    .to(accs[1].address)
                    .gas(tx_gas.into());
            },
            |block, _tx| block.number(0xcafeu64),
        )
        .unwrap()
        .into();
        let block_data = bus_mapping::mock::BlockData::new_from_geth_data(block);
        let mut builder = block_data.new_circuit_input_builder();
        builder
            .handle_block(&block_data.eth_block, &block_data.geth_traces)
            .unwrap();
        let block = block_convert::<Fr>(&builder.block, &builder.code_db);
        assert_eq!(run_test_circuit(block.unwrap()), Ok(()));
    }

    #[test]
    fn call_with_oog_root() {
        let stacks = vec![
            // With gas and memory expansion
            Stack {
                gas: 100,
                cd_offset: 64,
                cd_length: 320,
                rd_offset: 0,
                rd_length: 32,
                ..Default::default()
            },
        ];

        let bytecode = bytecode! {
            PUSH32(Word::from(0))
            PUSH32(Word::from(0))
            STOP
        };
        let callees = vec![callee(bytecode)];
        for (stack, callee) in stacks.into_iter().cartesian_product(callees.into_iter()) {
            test_oog(caller(stack, true), callee, true);
        }
    }

    #[test]
    fn call_with_oog_internal() {
        let stacks = vec![
            // first call stack
            Stack {
                gas: 100,
                cd_offset: 64,
                cd_length: 320,
                rd_offset: 0,
                rd_length: 32,
                ..Default::default()
            },
            // second call stack
            Stack {
                gas: 21,
                cd_offset: 64,
                cd_length: 320,
                rd_offset: 0,
                rd_length: 32,
                ..Default::default()
            },
        ];

        let stack = stacks[1];
        let bytecode = bytecode! {
            PUSH32(Word::from(stack.rd_length))
            PUSH32(Word::from(stack.rd_offset))
            PUSH32(Word::from(stack.cd_length))
            PUSH32(Word::from(stack.cd_offset))
            PUSH32(stack.value)
            PUSH32(Address::repeat_byte(0xfe).to_word())
            PUSH32(Word::from(stack.gas))
            CALL // make this call out of gas
            PUSH32(Word::from(0))
            PUSH32(Word::from(0))
        };
        let callee = callee(bytecode);
        test_oog(caller(stacks[0], false), callee, false);
    }
}<|MERGE_RESOLUTION|>--- conflicted
+++ resolved
@@ -14,20 +14,14 @@
             math_gadget::LtGadget,
             CachedRegion, Cell, Word,
         },
-<<<<<<< HEAD
         witness::{Block, Call, ExecStep, Transaction},
-=======
-        from_bytes,
-        math_gadget::{BatchedIsZeroGadget, IsEqualGadget, IsZeroGadget, LtGadget},
-        memory_gadget::{MemoryAddressGadget, MemoryExpansionGadget},
-        select, sum, CachedRegion, Cell, CellType, Word,
->>>>>>> 6d126832
     },
     witness::Rw,
 };
 use bus_mapping::evm::OpcodeId;
 use eth_types::{Field, ToLittleEndian, U256};
 use halo2_proofs::{circuit::Value, plonk::Error};
+use keccak256::EMPTY_HASH_LE;
 
 #[derive(Clone, Debug)]
 pub(crate) struct ErrorOOGCallGadget<F> {
@@ -37,13 +31,6 @@
     call: CommonCallGadget<F, true>,
     is_warm: Cell<F>,
     balance: Word<F>,
-<<<<<<< HEAD
-=======
-    callee_nonce: Cell<F>,
-    phase2_callee_code_hash: Cell<F>,
-    is_empty_nonce_and_balance: BatchedIsZeroGadget<F, 2>,
-    is_empty_code_hash: IsEqualGadget<F>,
->>>>>>> 6d126832
     insufficient_gas: LtGadget<F, N_BYTES_GAS>,
     restore_context: RestoreContextGadget<F>,
 }
@@ -64,18 +51,6 @@
             OpcodeId::CALL.expr(),
         );
 
-<<<<<<< HEAD
-=======
-        let gas_word = cb.query_word_rlc();
-        let callee_address_word = cb.query_word_rlc();
-        let value = cb.query_word_rlc();
-        let cd_offset = cb.query_cell();
-        let cd_length = cb.query_word_rlc();
-        let rd_offset = cb.query_cell();
-        let rd_length = cb.query_word_rlc();
-        let balance = cb.query_word_rlc();
-
->>>>>>> 6d126832
         let tx_id = cb.call_context(None, CallContextFieldTag::TxId);
         let is_static = cb.call_context(None, CallContextFieldTag::IsStatic);
         let call_gadget = CommonCallGadget::construct(cb, 1.expr(), 0.expr(), 0.expr());
@@ -88,7 +63,7 @@
             is_warm.expr(),
         );
 
-        let balance = cb.query_word();
+        let balance = cb.query_word_rlc();
         cb.account_read(
             call_gadget.callee_address_expr(),
             AccountFieldTag::Balance,
@@ -96,37 +71,9 @@
         );
 
         // Verify gas cost
-<<<<<<< HEAD
         let gas_cost = call_gadget.gas_cost_expr(cb, is_warm.expr(), 1.expr());
 
         // Check if the amount of gas available is less than the amount of gas required
-=======
-        let [callee_nonce, phase2_callee_code_hash] = [
-            (AccountFieldTag::Nonce, CellType::StoragePhase1),
-            (AccountFieldTag::CodeHash, CellType::StoragePhase2),
-        ]
-        .map(|(field_tag, cell_type)| {
-            let value = cb.query_cell_with_type(cell_type);
-            cb.account_read(callee_address.clone(), field_tag, value.expr());
-            value
-        });
-        let is_empty_nonce_and_balance =
-            BatchedIsZeroGadget::construct(cb, [callee_nonce.expr(), balance.expr()]);
-        let is_empty_code_hash =
-            IsEqualGadget::construct(cb, phase2_callee_code_hash.expr(), cb.empty_hash_rlc());
-        let is_empty_account = is_empty_nonce_and_balance.expr() * is_empty_code_hash.expr();
-        // Sum up gas cost
-        let gas_cost = select::expr(
-            is_warm.expr(),
-            GasCost::WARM_ACCESS.expr(),
-            GasCost::COLD_ACCOUNT_ACCESS.expr(),
-        ) + has_value
-            * (GasCost::CALL_WITH_VALUE.expr() + is_empty_account * GasCost::NEW_ACCOUNT.expr())
-            + memory_expansion.gas_cost();
-
-        // Check if the amount of gas available is less than the amount of gas
-        // required
->>>>>>> 6d126832
         let insufficient_gas = LtGadget::construct(cb, cb.curr.state.gas_left.expr(), gas_cost);
         cb.require_equal(
             "gas left is less than gas required ",
@@ -177,13 +124,6 @@
             call: call_gadget,
             is_warm,
             balance,
-<<<<<<< HEAD
-=======
-            callee_nonce,
-            phase2_callee_code_hash,
-            is_empty_nonce_and_balance,
-            is_empty_code_hash,
->>>>>>> 6d126832
             insufficient_gas,
             restore_context,
         }
@@ -227,8 +167,8 @@
             } => (*EMPTY_HASH_LE, false),
             _ => unreachable!(),
         };
-        let callee_code_hash_word = Word::random_linear_combine(callee_code_hash, block.randomness);
-        let (memory_expansion_gas_cost, _) = self.call.assign(
+        let callee_code_hash_word = region.word_rlc(U256::from_little_endian(&callee_code_hash));
+        let memory_expansion_gas_cost = self.call.assign(
             region,
             offset,
             gas,
@@ -240,7 +180,6 @@
             rd_offset,
             rd_length,
             step.memory_word_size(),
-            block.randomness,
             callee_code_hash_word,
             F::from(callee_exists),
         )?;
@@ -257,7 +196,6 @@
         self.is_warm
             .assign(region, offset, Value::known(F::from(is_warm as u64)))?;
 
-<<<<<<< HEAD
         // new assignment
         self.balance
             .assign(region, offset, Some(callee_balance_pair.0.to_le_bytes()))?;
@@ -269,71 +207,12 @@
             has_value,
             !callee_exists,
         )?;
-=======
-        self.value_is_zero
-            .assign(region, offset, sum::value(&value.to_le_bytes()))?;
-
-        let cd_address = self
-            .cd_address
-            .assign(region, offset, cd_offset, cd_length)?;
-        let rd_address = self
-            .rd_address
-            .assign(region, offset, rd_offset, rd_length)?;
-        let (_, memory_expansion_gas_cost) = self.memory_expansion.assign(
-            region,
-            offset,
-            step.memory_word_size(),
-            [cd_address, rd_address],
-        )?;
-
-        // new assignment
-        self.balance
-            .assign(region, offset, Some(callee_balance_pair.0.to_le_bytes()))?;
-
-        self.callee_nonce.assign(
-            region,
-            offset,
-            Value::known(
-                callee_nonce
-                    .to_scalar()
-                    .expect("unexpected U256 -> Scalar conversion failure"),
-            ),
-        )?;
-        self.phase2_callee_code_hash
-            .assign(region, offset, region.word_rlc(callee_code_hash))?;
-        let is_empty_nonce_and_balance = self.is_empty_nonce_and_balance.assign_value(
-            region,
-            offset,
-            [
-                Value::known(F::from(callee_nonce.low_u64())),
-                region.word_rlc(callee_balance_pair.1),
-            ],
-        )?;
-        let is_empty_code_hash = self.is_empty_code_hash.assign_value(
-            region,
-            offset,
-            region.word_rlc(callee_code_hash),
-            region.empty_hash_rlc(),
-        )?;
-        let is_empty_account = is_empty_nonce_and_balance * is_empty_code_hash;
-        let has_value = !value.is_zero();
-        let gas_cost = if is_warm_prev {
-            Value::known(F::from(GasCost::WARM_ACCESS.as_u64()))
-        } else {
-            Value::known(F::from(GasCost::COLD_ACCOUNT_ACCESS.as_u64()))
-        } + if has_value {
-            Value::known(F::from(GasCost::CALL_WITH_VALUE.as_u64()))
-                + is_empty_account * Value::known(F::from(GasCost::NEW_ACCOUNT.as_u64()))
-        } else {
-            Value::known(F::from(0))
-        } + Value::known(F::from(memory_expansion_gas_cost));
->>>>>>> 6d126832
 
         self.insufficient_gas.assign_value(
             region,
             offset,
             Value::known(F::from(step.gas_left)),
-            gas_cost,
+            Value::known(F::from(gas_cost)),
         )?;
 
         self.restore_context
