--- conflicted
+++ resolved
@@ -8,10 +8,7 @@
     util::Expr,
 };
 use bus_mapping::evm::OpcodeId;
-<<<<<<< HEAD
-use eth_types::{Field, ToLittleEndian};
-=======
->>>>>>> 2cd311ef
+use eth_types::{Field};
 use halo2_proofs::{
     circuit::Value,
     plonk::{Advice, Column, ConstraintSystem, Error, Expression},
